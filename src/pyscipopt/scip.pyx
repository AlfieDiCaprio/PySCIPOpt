import weakref
from os.path import abspath
from os.path import splitext
import sys
import warnings

from cpython cimport Py_INCREF, Py_DECREF
from libc.stdlib cimport malloc, free
from libc.stdio cimport fdopen

include "expr.pxi"
include "lp.pxi"
<<<<<<< HEAD

include "benders.pxi"
=======
>>>>>>> ef9d1fcd
include "branchrule.pxi"
include "conshdlr.pxi"
include "event.pxi"
include "heuristic.pxi"
include "presol.pxi"
include "pricer.pxi"
include "propagator.pxi"
include "sepa.pxi"

# recommended SCIP version; major version is required
MAJOR = 5
MINOR = 0
PATCH = 1

# for external user functions use def; for functions used only inside the interface (starting with _) use cdef
# todo: check whether this is currently done like this

if sys.version_info >= (3, 0):
    str_conversion = lambda x:bytes(x,'utf-8')
else:
    str_conversion = lambda x:x

# Mapping the SCIP_RESULT enum to a python class
# This is required to return SCIP_RESULT in the python code
# In __init__.py this is imported as SCIP_RESULT to keep the
# original naming scheme using capital letters
cdef class PY_SCIP_RESULT:
    DIDNOTRUN   = SCIP_DIDNOTRUN
    DELAYED     = SCIP_DELAYED
    DIDNOTFIND  = SCIP_DIDNOTFIND
    FEASIBLE    = SCIP_FEASIBLE
    INFEASIBLE  = SCIP_INFEASIBLE
    UNBOUNDED   = SCIP_UNBOUNDED
    CUTOFF      = SCIP_CUTOFF
    SEPARATED   = SCIP_SEPARATED
    NEWROUND    = SCIP_NEWROUND
    REDUCEDDOM  = SCIP_REDUCEDDOM
    CONSADDED   = SCIP_CONSADDED
    CONSCHANGED = SCIP_CONSCHANGED
    BRANCHED    = SCIP_BRANCHED
    SOLVELP     = SCIP_SOLVELP
    FOUNDSOL    = SCIP_FOUNDSOL
    SUSPENDED   = SCIP_SUSPENDED
    SUCCESS     = SCIP_SUCCESS

cdef class PY_SCIP_PARAMSETTING:
    DEFAULT     = SCIP_PARAMSETTING_DEFAULT
    AGGRESSIVE  = SCIP_PARAMSETTING_AGGRESSIVE
    FAST        = SCIP_PARAMSETTING_FAST
    OFF         = SCIP_PARAMSETTING_OFF

cdef class PY_SCIP_PARAMEMPHASIS:
    DEFAULT      = SCIP_PARAMEMPHASIS_DEFAULT
    CPSOLVER     = SCIP_PARAMEMPHASIS_CPSOLVER
    EASYCIP      = SCIP_PARAMEMPHASIS_EASYCIP
    FEASIBILITY  = SCIP_PARAMEMPHASIS_FEASIBILITY
    HARDLP       = SCIP_PARAMEMPHASIS_HARDLP
    OPTIMALITY   = SCIP_PARAMEMPHASIS_OPTIMALITY
    COUNTER      = SCIP_PARAMEMPHASIS_COUNTER
    PHASEFEAS    = SCIP_PARAMEMPHASIS_PHASEFEAS
    PHASEIMPROVE = SCIP_PARAMEMPHASIS_PHASEIMPROVE
    PHASEPROOF   = SCIP_PARAMEMPHASIS_PHASEPROOF

cdef class PY_SCIP_STATUS:
    UNKNOWN        = SCIP_STATUS_UNKNOWN
    USERINTERRUPT  = SCIP_STATUS_USERINTERRUPT
    NODELIMIT      = SCIP_STATUS_NODELIMIT
    TOTALNODELIMIT = SCIP_STATUS_TOTALNODELIMIT
    STALLNODELIMIT = SCIP_STATUS_STALLNODELIMIT
    TIMELIMIT      = SCIP_STATUS_TIMELIMIT
    MEMLIMIT       = SCIP_STATUS_MEMLIMIT
    GAPLIMIT       = SCIP_STATUS_GAPLIMIT
    SOLLIMIT       = SCIP_STATUS_SOLLIMIT
    BESTSOLLIMIT   = SCIP_STATUS_BESTSOLLIMIT
    RESTARTLIMIT   = SCIP_STATUS_RESTARTLIMIT
    OPTIMAL        = SCIP_STATUS_OPTIMAL
    INFEASIBLE     = SCIP_STATUS_INFEASIBLE
    UNBOUNDED      = SCIP_STATUS_UNBOUNDED
    INFORUNBD      = SCIP_STATUS_INFORUNBD

cdef class PY_SCIP_STAGE:
    INIT         = SCIP_STAGE_INIT
    PROBLEM      = SCIP_STAGE_PROBLEM
    TRANSFORMING = SCIP_STAGE_TRANSFORMING
    TRANSFORMED  = SCIP_STAGE_TRANSFORMED
    INITPRESOLVE = SCIP_STAGE_INITPRESOLVE
    PRESOLVING   = SCIP_STAGE_PRESOLVING
    EXITPRESOLVE = SCIP_STAGE_EXITPRESOLVE
    PRESOLVED    = SCIP_STAGE_PRESOLVED
    INITSOLVE    = SCIP_STAGE_INITSOLVE
    SOLVING      = SCIP_STAGE_SOLVING
    SOLVED       = SCIP_STAGE_SOLVED
    EXITSOLVE    = SCIP_STAGE_EXITSOLVE
    FREETRANS    = SCIP_STAGE_FREETRANS
    FREE         = SCIP_STAGE_FREE

cdef class PY_SCIP_NODETYPE:
    FOCUSNODE   = SCIP_NODETYPE_FOCUSNODE
    PROBINGNODE = SCIP_NODETYPE_PROBINGNODE
    SIBLING     = SCIP_NODETYPE_SIBLING
    CHILD       = SCIP_NODETYPE_CHILD
    LEAF        = SCIP_NODETYPE_LEAF
    DEADEND     = SCIP_NODETYPE_DEADEND
    JUNCTION    = SCIP_NODETYPE_JUNCTION
    PSEUDOFORK  = SCIP_NODETYPE_PSEUDOFORK
    FORK        = SCIP_NODETYPE_FORK
    SUBROOT     = SCIP_NODETYPE_SUBROOT
    REFOCUSNODE = SCIP_NODETYPE_REFOCUSNODE


cdef class PY_SCIP_PROPTIMING:
    BEFORELP     = SCIP_PROPTIMING_BEFORELP
    DURINGLPLOOP = SCIP_PROPTIMING_DURINGLPLOOP
    AFTERLPLOOP  = SCIP_PROPTIMING_AFTERLPLOOP
    AFTERLPNODE  = SCIP_PROPTIMING_AFTERLPNODE

cdef class PY_SCIP_PRESOLTIMING:
    NONE       = SCIP_PRESOLTIMING_NONE
    FAST       = SCIP_PRESOLTIMING_FAST
    MEDIUM     = SCIP_PRESOLTIMING_MEDIUM
    EXHAUSTIVE = SCIP_PRESOLTIMING_EXHAUSTIVE

cdef class PY_SCIP_HEURTIMING:
    BEFORENODE        = SCIP_HEURTIMING_BEFORENODE
    DURINGLPLOOP      = SCIP_HEURTIMING_DURINGLPLOOP
    AFTERLPLOOP       = SCIP_HEURTIMING_AFTERLPLOOP
    AFTERLPNODE       = SCIP_HEURTIMING_AFTERLPNODE
    AFTERPSEUDONODE   = SCIP_HEURTIMING_AFTERPSEUDONODE
    AFTERLPPLUNGE     = SCIP_HEURTIMING_AFTERLPPLUNGE
    AFTERPSEUDOPLUNGE = SCIP_HEURTIMING_AFTERPSEUDOPLUNGE
    DURINGPRICINGLOOP = SCIP_HEURTIMING_DURINGPRICINGLOOP
    BEFOREPRESOL      = SCIP_HEURTIMING_BEFOREPRESOL
    DURINGPRESOLLOOP  = SCIP_HEURTIMING_DURINGPRESOLLOOP
    AFTERPROPLOOP     = SCIP_HEURTIMING_AFTERPROPLOOP

cdef class PY_SCIP_EVENTTYPE:
    DISABLED        = SCIP_EVENTTYPE_DISABLED
    VARADDED        = SCIP_EVENTTYPE_VARADDED
    VARDELETED      = SCIP_EVENTTYPE_VARDELETED
    VARFIXED        = SCIP_EVENTTYPE_VARFIXED
    VARUNLOCKED     = SCIP_EVENTTYPE_VARUNLOCKED
    OBJCHANGED      = SCIP_EVENTTYPE_OBJCHANGED
    GLBCHANGED      = SCIP_EVENTTYPE_GLBCHANGED
    GUBCHANGED      = SCIP_EVENTTYPE_GUBCHANGED
    LBTIGHTENED     = SCIP_EVENTTYPE_LBTIGHTENED
    LBRELAXED       = SCIP_EVENTTYPE_LBRELAXED
    UBTIGHTENED     = SCIP_EVENTTYPE_UBTIGHTENED
    UBRELAXED       = SCIP_EVENTTYPE_UBRELAXED
    GHOLEADDED      = SCIP_EVENTTYPE_GHOLEADDED
    GHOLEREMOVED    = SCIP_EVENTTYPE_GHOLEREMOVED
    LHOLEADDED      = SCIP_EVENTTYPE_LHOLEADDED
    LHOLEREMOVED    = SCIP_EVENTTYPE_LHOLEREMOVED
    IMPLADDED       = SCIP_EVENTTYPE_IMPLADDED
    PRESOLVEROUND   = SCIP_EVENTTYPE_PRESOLVEROUND
    NODEFOCUSED     = SCIP_EVENTTYPE_NODEFOCUSED
    NODEFEASIBLE    = SCIP_EVENTTYPE_NODEFEASIBLE
    NODEINFEASIBLE  = SCIP_EVENTTYPE_NODEINFEASIBLE
    NODEBRANCHED    = SCIP_EVENTTYPE_NODEBRANCHED
    FIRSTLPSOLVED   = SCIP_EVENTTYPE_FIRSTLPSOLVED
    LPSOLVED        = SCIP_EVENTTYPE_LPSOLVED
    LPEVENT         = SCIP_EVENTTYPE_LPEVENT
    POORSOLFOUND    = SCIP_EVENTTYPE_POORSOLFOUND
    BESTSOLFOUND    = SCIP_EVENTTYPE_BESTSOLFOUND
    ROWADDEDSEPA    = SCIP_EVENTTYPE_ROWADDEDSEPA
    ROWDELETEDSEPA  = SCIP_EVENTTYPE_ROWDELETEDSEPA
    ROWADDEDLP      = SCIP_EVENTTYPE_ROWADDEDLP
    ROWDELETEDLP    = SCIP_EVENTTYPE_ROWDELETEDLP
    ROWCOEFCHANGED  = SCIP_EVENTTYPE_ROWCOEFCHANGED
    ROWCONSTCHANGED = SCIP_EVENTTYPE_ROWCONSTCHANGED
    ROWSIDECHANGED  = SCIP_EVENTTYPE_ROWSIDECHANGED
    SYNC            = SCIP_EVENTTYPE_SYNC


def PY_SCIP_CALL(SCIP_RETCODE rc):
    if rc == SCIP_OKAY:
        pass
    elif rc == SCIP_ERROR:
        raise Exception('SCIP: unspecified error!')
    elif rc == SCIP_NOMEMORY:
        raise MemoryError('SCIP: insufficient memory error!')
    elif rc == SCIP_READERROR:
        raise IOError('SCIP: read error!')
    elif rc == SCIP_WRITEERROR:
        raise IOError('SCIP: write error!')
    elif rc == SCIP_NOFILE:
        raise IOError('SCIP: file not found error!')
    elif rc == SCIP_FILECREATEERROR:
        raise IOError('SCIP: cannot create file!')
    elif rc == SCIP_LPERROR:
        raise Exception('SCIP: error in LP solver!')
    elif rc == SCIP_NOPROBLEM:
        raise Exception('SCIP: no problem exists!')
    elif rc == SCIP_INVALIDCALL:
        raise Exception('SCIP: method cannot be called at this time'
                            + ' in solution process!')
    elif rc == SCIP_INVALIDDATA:
        raise Exception('SCIP: error in input data!')
    elif rc == SCIP_INVALIDRESULT:
        raise Exception('SCIP: method returned an invalid result code!')
    elif rc == SCIP_PLUGINNOTFOUND:
        raise Exception('SCIP: a required plugin was not found !')
    elif rc == SCIP_PARAMETERUNKNOWN:
        raise KeyError('SCIP: the parameter with the given name was not found!')
    elif rc == SCIP_PARAMETERWRONGTYPE:
        raise LookupError('SCIP: the parameter is not of the expected type!')
    elif rc == SCIP_PARAMETERWRONGVAL:
        raise ValueError('SCIP: the value is invalid for the given parameter!')
    elif rc == SCIP_KEYALREADYEXISTING:
        raise KeyError('SCIP: the given key is already existing in table!')
    elif rc == SCIP_MAXDEPTHLEVEL:
        raise Exception('SCIP: maximal branching depth level exceeded!')
    else:
        raise Exception('SCIP: unknown return code!')

cdef class Event:
    cdef SCIP_EVENT* event

    @staticmethod
    cdef create(SCIP_EVENT* scip_event):
        event = Event()
        event.event = scip_event
        return event

    def getType(self):
        return SCIPeventGetType(self.event)

    def __repr__(self):
        return self.getType()

cdef class Column:
    """Base class holding a pointer to corresponding SCIP_COL"""
    cdef SCIP_COL* col

    @staticmethod
    cdef create(SCIP_COL* scip_col):
        col = Column()
        col.col = scip_col
        return col

cdef class Row:
    """Base class holding a pointer to corresponding SCIP_ROW"""
    cdef SCIP_ROW* row

    @staticmethod
    cdef create(SCIP_ROW* scip_row):
        row = Row()
        row.row = scip_row
        return row

cdef class Solution:
    """Base class holding a pointer to corresponding SCIP_SOL"""
    cdef SCIP_SOL* sol

    @staticmethod
    cdef create(SCIP_SOL* scip_sol):
        sol = Solution()
        sol.sol = scip_sol
        return sol

cdef class Node:
    """Base class holding a pointer to corresponding SCIP_NODE"""
    cdef SCIP_NODE* node

    @staticmethod
    cdef create(SCIP_NODE* scip_node):
        node = Node()
        node.node = scip_node
        return node

    def getParent(self):
        """Retrieve parent node."""
        return Node.create(SCIPnodeGetParent(self.node))

    def getNumber(self):
        """Retrieve number of node."""
        return SCIPnodeGetNumber(self.node)

    def getDepth(self):
        """Retrieve depth of node."""
        return SCIPnodeGetDepth(self.node)

    def getType(self):
        """Retrieve type of node."""
        return SCIPnodeGetType(self.node)

    def getLowerbound(self):
        """Retrieve lower bound of node."""
        return SCIPnodeGetLowerbound(self.node)

    def getEstimate(self):
        """Retrieve the estimated value of the best feasible solution in subtree of the node"""
        return SCIPnodeGetEstimate(self.node)

    def getNAddedConss(self):
        """Retrieve number of added constraints at this node"""
        return SCIPnodeGetNAddedConss(self.node)

    def isActive(self):
        """Is the node in the path to the current node?"""
        return SCIPnodeIsActive(self.node)

    def isPropagatedAgain(self):
        """Is the node marked to be propagated again?"""
        return SCIPnodeIsPropagatedAgain(self.node)


cdef class Variable(Expr):
    """Is a linear expression and has SCIP_VAR*"""
    cdef SCIP_VAR* var

    @staticmethod
    cdef create(SCIP_VAR* scipvar):
        var = Variable()
        var.var = scipvar
        Expr.__init__(var, {Term(var) : 1.0})
        return var

    property name:
        def __get__(self):
            cname = bytes( SCIPvarGetName(self.var) )
            return cname.decode('utf-8')

    def ptr(self):
        """ """
        return <size_t>(self.var)

    def __repr__(self):
        return self.name

    def vtype(self):
        """Retrieve the variables type (BINARY, INTEGER or CONTINUOUS)"""
        vartype = SCIPvarGetType(self.var)
        if vartype == SCIP_VARTYPE_BINARY:
            return "BINARY"
        elif vartype == SCIP_VARTYPE_INTEGER:
            return "INTEGER"
        elif vartype == SCIP_VARTYPE_CONTINUOUS or vartype == SCIP_VARTYPE_IMPLINT:
            return "CONTINUOUS"

    def isOriginal(self):
        """Retrieve whether the variable belongs to the original problem"""
        return SCIPvarIsOriginal(self.var)

    def isInLP(self):
        """Retrieve whether the variable is a COLUMN variable that is member of the current LP"""
        return SCIPvarIsInLP(self.var)

    def getCol(self):
        """Retrieve column of COLUMN variable"""
        cdef SCIP_COL* scip_col
        scip_col = SCIPvarGetCol(self.var)
        return Column.create(scip_col)

    def getLbOriginal(self):
        """Retrieve original lower bound of variable"""
        return SCIPvarGetLbOriginal(self.var)

    def getUbOriginal(self):
        """Retrieve original upper bound of variable"""
        return SCIPvarGetUbOriginal(self.var)

    def getLbGlobal(self):
        """Retrieve global lower bound of variable"""
        return SCIPvarGetLbGlobal(self.var)

    def getUbGlobal(self):
        """Retrieve global upper bound of variable"""
        return SCIPvarGetUbGlobal(self.var)

    def getLbLocal(self):
        """Retrieve current lower bound of variable"""
        return SCIPvarGetLbLocal(self.var)

    def getUbLocal(self):
        """Retrieve current upper bound of variable"""
        return SCIPvarGetUbLocal(self.var)

    def getObj(self):
        """Retrieve current objective value of variable"""
        return SCIPvarGetObj(self.var)

    def getLPSol(self):
        """Retrieve the current LP solution value of variable"""
        return SCIPvarGetLPSol(self.var)


cdef class Constraint:
    cdef SCIP_CONS* cons
    cdef public object data #storage for python user

    @staticmethod
    cdef create(SCIP_CONS* scipcons):
        if scipcons == NULL:
            raise Warning("cannot create Constraint with SCIP_CONS* == NULL")
        cons = Constraint()
        cons.cons = scipcons
        return cons

    property name:
        def __get__(self):
            cname = bytes( SCIPconsGetName(self.cons) )
            return cname.decode('utf-8')

    def __repr__(self):
        return self.name

    def isOriginal(self):
        """Retrieve whether the constraint belongs to the original problem"""
        return SCIPconsIsOriginal(self.cons)

    def isInitial(self):
        """Retrieve True if the relaxation of the constraint should be in the initial LP"""
        return SCIPconsIsInitial(self.cons)

    def isSeparated(self):
        """Retrieve True if constraint should be separated during LP processing"""
        return SCIPconsIsSeparated(self.cons)

    def isEnforced(self):
        """Retrieve True if constraint should be enforced during node processing"""
        return SCIPconsIsEnforced(self.cons)

    def isChecked(self):
        """Retrieve True if constraint should be checked for feasibility"""
        return SCIPconsIsChecked(self.cons)

    def isPropagated(self):
        """Retrieve True if constraint should be propagated during node processing"""
        return SCIPconsIsPropagated(self.cons)

    def isLocal(self):
        """Retrieve True if constraint is only locally valid or not added to any (sub)problem"""
        return SCIPconsIsLocal(self.cons)

    def isModifiable(self):
        """Retrieve True if constraint is modifiable (subject to column generation)"""
        return SCIPconsIsModifiable(self.cons)

    def isDynamic(self):
        """Retrieve True if constraint is subject to aging"""
        return SCIPconsIsDynamic(self.cons)

    def isRemovable(self):
        """Retrieve True if constraint's relaxation should be removed from the LP due to aging or cleanup"""
        return SCIPconsIsRemovable(self.cons)

    def isStickingAtNode(self):
        """Retrieve True if constraint is only locally valid or not added to any (sub)problem"""
        return SCIPconsIsStickingAtNode(self.cons)

    def isLinear(self):
        """Retrieve True if constraint is linear"""
        constype = bytes(SCIPconshdlrGetName(SCIPconsGetHdlr(self.cons))).decode('UTF-8')
        return constype == 'linear'

    def isQuadratic(self):
        """Retrieve True if constraint is quadratic"""
        constype = bytes(SCIPconshdlrGetName(SCIPconsGetHdlr(self.cons))).decode('UTF-8')
        return constype == 'quadratic'

# - remove create(), includeDefaultPlugins(), createProbBasic() methods
# - replace free() by "destructor"
# - interface SCIPfreeProb()
cdef class Model:
    cdef SCIP* _scip
    # store best solution to get the solution values easier
    cdef Solution _bestSol
    # can be used to store problem data
    cdef public object data
    # make Model weak referentiable
    cdef object __weakref__

    def __init__(self, problemName='model', defaultPlugins=True):
        """
        :param problemName: name of the problem (default 'model')
        :param defaultPlugins: use default plugins? (default True)
        """
        if self.version() < MAJOR:
            raise Exception("linked SCIP is not compatible to this version of PySCIPOpt - use at least version", MAJOR)
        if self.version() < MAJOR + MINOR/10.0 + PATCH/100.0:
            warnings.warn("linked SCIP {} is not recommended for this version of PySCIPOpt - use version {}.{}.{}".format(self.version(), MAJOR, MINOR, PATCH))
        self.create()
        self._bestSol = None
        if defaultPlugins:
            self.includeDefaultPlugins()
        self.createProbBasic(problemName)

    def __dealloc__(self):
        # call C function directly, because we can no longer call this object's methods, according to
        # http://docs.cython.org/src/reference/extension_types.html#finalization-dealloc
        PY_SCIP_CALL( SCIPfree(&self._scip) )

    def create(self):
        """Create a new SCIP instance"""
        PY_SCIP_CALL(SCIPcreate(&self._scip))

    def includeDefaultPlugins(self):
        """Includes all default plug-ins into SCIP"""
        PY_SCIP_CALL(SCIPincludeDefaultPlugins(self._scip))

    def createProbBasic(self, problemName='model'):
        """Create new problem instance with given name

        :param problemName: name of model or problem (Default value = 'model')

        """
        n = str_conversion(problemName)
        PY_SCIP_CALL(SCIPcreateProbBasic(self._scip, n))

    def freeProb(self):
        """Frees problem and solution process data"""
        PY_SCIP_CALL(SCIPfreeProb(self._scip))

    def freeTransform(self):
        """Frees all solution process data including presolving and transformed problem, only original problem is kept"""
        PY_SCIP_CALL(SCIPfreeTransform(self._scip))

    def version(self):
        """Retrieve SCIP version"""
        return SCIPversion()

    def printVersion(self):
        """Print version, copyright information and compile mode"""
        SCIPprintVersion(self._scip, NULL)

    def getProbName(self):
        """Retrieve problem name"""
        return bytes(SCIPgetProbName(self._scip)).decode('UTF-8')

    def getTotalTime(self):
        """Retrieve the current total SCIP time in seconds, i.e. the total time since the SCIP instance has been created"""
        return SCIPgetTotalTime(self._scip)

    def getSolvingTime(self):
        """Retrieve the current solving time in seconds"""
        return SCIPgetSolvingTime(self._scip)

    def getReadingTime(self):
        """Retrieve the current reading time in seconds"""
        return SCIPgetReadingTime(self._scip)

    def getPresolvingTime(self):
        """Retrieve the curernt presolving time in seconds"""
        return SCIPgetPresolvingTime(self._scip)

    def getNNodes(self):
        """Retrieve the total number of processed nodes."""
        return SCIPgetNNodes(self._scip)

    def getCurrentNode(self):
        """Retrieve current node."""
        return Node.create(SCIPgetCurrentNode(self._scip))

    def getGap(self):
        """Retrieve the gap, i.e. |(primalbound - dualbound)/min(|primalbound|,|dualbound|)|."""
        return SCIPgetGap(self._scip)

    def getDepth(self):
        """Retrieve the depth of the current node"""
        return SCIPgetDepth(self._scip)

    def infinity(self):
        """Retrieve SCIP's infinity value"""
        return SCIPinfinity(self._scip)

    def epsilon(self):
        """Retrieve epsilon for e.g. equality checks"""
        return SCIPepsilon(self._scip)

    def feastol(self):
        """Retrieve feasibility tolerance"""
        return SCIPfeastol(self._scip)

    def getCondition(self, exact=False):
        """Get the current LP's condition number

        :param exact: whether to get an estimate or the exact value (Default value = False)

        """
        cdef SCIP_LPI* lpi
        PY_SCIP_CALL(SCIPgetLPI(self._scip, &lpi))
        cdef SCIP_Real quality = 0
        if exact:
            PY_SCIP_CALL(SCIPlpiGetRealSolQuality(lpi, SCIP_LPSOLQUALITY_EXACTCONDITION, &quality))
        else:
            PY_SCIP_CALL(SCIPlpiGetRealSolQuality(lpi, SCIP_LPSOLQUALITY_ESTIMCONDITION, &quality))

        return quality

    # Objective function

    def setMinimize(self):
        """Set the objective sense to minimization."""
        PY_SCIP_CALL(SCIPsetObjsense(self._scip, SCIP_OBJSENSE_MINIMIZE))

    def setMaximize(self):
        """Set the objective sense to maximization."""
        PY_SCIP_CALL(SCIPsetObjsense(self._scip, SCIP_OBJSENSE_MAXIMIZE))

    def setObjlimit(self, objlimit):
        """Set a limit on the objective function.
        Only solutions with objective value better than this limit are accepted.

        :param objlimit: limit on the objective function

        """
        PY_SCIP_CALL(SCIPsetObjlimit(self._scip, objlimit))

    def setObjective(self, coeffs, sense = 'minimize', clear = 'true'):
        """Establish the objective function as a linear expression.

        :param coeffs: the coefficients
        :param sense: the objective sense (Default value = 'minimize')
        :param clear: set all other variables objective coefficient to zero (Default value = 'true')

        """
        cdef SCIP_VAR** _vars
        cdef int _nvars
        assert isinstance(coeffs, Expr)

        if coeffs.degree() > 1:
            raise ValueError("Nonlinear objective functions are not supported!")
        if coeffs[CONST] != 0.0:
            self.addObjoffset(coeffs[CONST])

        if clear:
            # clear existing objective function
            _vars = SCIPgetOrigVars(self._scip)
            _nvars = SCIPgetNOrigVars(self._scip)
            for i in range(_nvars):
                PY_SCIP_CALL(SCIPchgVarObj(self._scip, _vars[i], 0.0))

        for term, coef in coeffs.terms.items():
            # avoid CONST term of Expr
            if term != CONST:
                assert len(term) == 1
                var = <Variable>term[0]
                PY_SCIP_CALL(SCIPchgVarObj(self._scip, var.var, coef))

        if sense == "minimize":
            self.setMinimize()
        elif sense == "maximize":
            self.setMaximize()
        else:
            raise Warning("unrecognized optimization sense: %s" % sense)

    def getObjective(self):
        """Retrieve objective function as Expr"""
        variables = self.getVars()
        objective = Expr()
        for var in variables:
            coeff = var.getObj()
            if coeff != 0:
                objective += coeff * var
        objective.normalize()
        return objective

    def addObjoffset(self, offset, solutions = False):
        """Add constant offset to objective

        :param offset: offset to add
        :param solutions: add offset also to existing solutions (Default value = False)

        """
        if solutions:
            PY_SCIP_CALL(SCIPaddObjoffset(self._scip, offset))
        else:
            PY_SCIP_CALL(SCIPaddOrigObjoffset(self._scip, offset))

    def getObjoffset(self, original = True):
        """Retrieve constant objective offset

        :param original: offset of original or transformed problem (Default value = True)

        """
        if original:
            return SCIPgetOrigObjoffset(self._scip)
        else:
            return SCIPgetTransObjoffset(self._scip)

    # Setting parameters
    def setPresolve(self, setting):
        """Set presolving parameter settings.

        :param setting: the parameter settings (SCIP_PARAMSETTING)

        """
        PY_SCIP_CALL(SCIPsetPresolving(self._scip, setting, True))

    def setProbName(self, name):
        """Set problem name"""
        n = str_conversion(name)
        PY_SCIP_CALL(SCIPsetProbName(self._scip, n))

    def setSeparating(self, setting):
        """Set separating parameter settings.

        :param setting: the parameter settings (SCIP_PARAMSETTING)

        """
        PY_SCIP_CALL(SCIPsetSeparating(self._scip, setting, True))

    def setHeuristics(self, setting):
        """Set heuristics parameter settings.

        :param setting: the parameter setting (SCIP_PARAMSETTING)

        """
        PY_SCIP_CALL(SCIPsetHeuristics(self._scip, setting, True))

    def disablePropagation(self, onlyroot=False):
        """Disables propagation in SCIP to avoid modifying the original problem during transformation.

        :param onlyroot: use propagation when root processing is finished (Default value = False)

        """
        self.setIntParam("propagating/maxroundsroot", 0)
        if not onlyroot:
            self.setIntParam("propagating/maxrounds", 0)

    def writeProblem(self, filename='model.cip', trans=False):
        """Write current model/problem to a file.

        :param filename: the name of the file to be used (Default value = 'model.cip')
        :param trans: indicates whether the transformed problem is written to file (Default value = False)

        """
        fn = str_conversion(filename)
        fn, ext = splitext(fn)
        if len(ext) == 0:
            filename += '.cip'
            ext = str_conversion('.cip')
        ext = ext[1:]
        if trans:
            PY_SCIP_CALL(SCIPwriteTransProblem(self._scip, fn, ext, False))
        else:
            PY_SCIP_CALL(SCIPwriteOrigProblem(self._scip, fn, ext, False))
        print('wrote problem to file ' + filename)

    # Variable Functions

    def addVar(self, name='', vtype='C', lb=0.0, ub=None, obj=0.0, pricedVar = False):
        """Create a new variable.

        :param name: name of the variable, generic if empty (Default value = '')
        :param vtype: type of the variable (Default value = 'C')
        :param lb: lower bound of the variable, use None for -infinity (Default value = 0.0)
        :param ub: upper bound of the variable, use None for +infinity (Default value = None)
        :param obj: objective value of variable (Default value = 0.0)
        :param pricedVar: is the variable a pricing candidate? (Default value = False)

        """

        # replace empty name with generic one
        if name == '':
            name = 'x'+str(SCIPgetNVars(self._scip)+1)

        cname = str_conversion(name)
        if ub is None:
            ub = SCIPinfinity(self._scip)
        if lb is None:
            lb = -SCIPinfinity(self._scip)
        cdef SCIP_VAR* scip_var
        if vtype in ['C', 'CONTINUOUS']:
            PY_SCIP_CALL(SCIPcreateVarBasic(self._scip, &scip_var, cname, lb, ub, obj, SCIP_VARTYPE_CONTINUOUS))
        elif vtype in ['B', 'BINARY']:
            lb = 0.0
            ub = 1.0
            PY_SCIP_CALL(SCIPcreateVarBasic(self._scip, &scip_var, cname, lb, ub, obj, SCIP_VARTYPE_BINARY))
        elif vtype in ['I', 'INTEGER']:
            PY_SCIP_CALL(SCIPcreateVarBasic(self._scip, &scip_var, cname, lb, ub, obj, SCIP_VARTYPE_INTEGER))
        else:
            raise Warning("unrecognized variable type")

        if pricedVar:
            PY_SCIP_CALL(SCIPaddPricedVar(self._scip, scip_var, 1.0))
        else:
            PY_SCIP_CALL(SCIPaddVar(self._scip, scip_var))

        pyVar = Variable.create(scip_var)
        PY_SCIP_CALL(SCIPreleaseVar(self._scip, &scip_var))
        return pyVar

    def releaseVar(self, Variable var):
        """Release the variable.

        :param Variable var: variable to be released

        """
        PY_SCIP_CALL(SCIPreleaseVar(self._scip, &var.var))

    def getTransformedVar(self, Variable var):
        """Retrieve the transformed variable.

        :param Variable var: original variable to get the transformed of

        """
        cdef SCIP_VAR* _tvar
        PY_SCIP_CALL(SCIPtransformVar(self._scip, var.var, &_tvar))
        return Variable.create(_tvar)

    def addVarLocks(self, Variable var, nlocksdown, nlocksup):
        """adds given values to lock numbers of variable for rounding

        :param Variable var: variable to adjust the locks for
        :param nlocksdown: new number of down locks
        :param nlocksup: new number of up locks

        """
        PY_SCIP_CALL(SCIPaddVarLocks(self._scip, var.var, nlocksdown, nlocksup))

    def chgVarLb(self, Variable var, lb):
        """Changes the lower bound of the specified variable.

        :param Variable var: variable to change bound of
        :param lb: new lower bound (set to None for -infinity)

        """
        if lb is None:
           lb = -SCIPinfinity(self._scip)
        PY_SCIP_CALL(SCIPchgVarLb(self._scip, var.var, lb))

    def chgVarUb(self, Variable var, ub):
        """Changes the upper bound of the specified variable.

        :param Variable var: variable to change bound of
        :param ub: new upper bound (set to None for +infinity)

        """
        if ub is None:
           ub = SCIPinfinity(self._scip)
        PY_SCIP_CALL(SCIPchgVarUb(self._scip, var.var, ub))

    def chgVarType(self, Variable var, vtype):
        """Changes the type of a variable

        :param Variable var: variable to change type of
        :param vtype: new variable type

        """
        cdef SCIP_Bool infeasible
        if vtype in ['C', 'CONTINUOUS']:
            PY_SCIP_CALL(SCIPchgVarType(self._scip, var.var, SCIP_VARTYPE_CONTINUOUS, &infeasible))
        elif vtype in ['B', 'BINARY']:
            PY_SCIP_CALL(SCIPchgVarType(self._scip, var.var, SCIP_VARTYPE_BINARY, &infeasible))
        elif vtype in ['I', 'INTEGER']:
            PY_SCIP_CALL(SCIPchgVarType(self._scip, var.var, SCIP_VARTYPE_INTEGER, &infeasible))
        else:
            raise Warning("unrecognized variable type")
        if infeasible:
            print('could not change variable type of variable %s' % var)

    def getVars(self, transformed=False):
        """Retrieve all variables.

        :param transformed: get transformed variables instead of original (Default value = False)

        """
        cdef SCIP_VAR** _vars
        cdef SCIP_VAR* _var
        cdef int _nvars
        vars = []

        if transformed:
            _vars = SCIPgetVars(self._scip)
            _nvars = SCIPgetNVars(self._scip)
        else:
            _vars = SCIPgetOrigVars(self._scip)
            _nvars = SCIPgetNOrigVars(self._scip)

        return [Variable.create(_vars[i]) for i in range(_nvars)]

    # Constraint functions
    def addCons(self, cons, name='', initial=True, separate=True,
                enforce=True, check=True, propagate=True, local=False,
                modifiable=False, dynamic=False, removable=False,
                stickingatnode=False):
        """Add a linear or quadratic constraint.

        :param cons: list of coefficients
        :param name: the name of the constraint, generic name if empty (Default value = '')
        :param initial: should the LP relaxation of constraint be in the initial LP? (Default value = True)
        :param separate: should the constraint be separated during LP processing? (Default value = True)
        :param enforce: should the constraint be enforced during node processing? (Default value = True)
        :param check: should the constraint be checked during for feasibility? (Default value = True)
        :param propagate: should the constraint be propagated during node processing? (Default value = True)
        :param local: is the constraint only valid locally? (Default value = False)
        :param modifiable: is the constraint modifiable (subject to column generation)? (Default value = False)
        :param dynamic: is the constraint subject to aging? (Default value = False)
        :param removable: should the relaxation be removed from the LP due to aging or cleanup? (Default value = False)
        :param stickingatnode: should the constraint always be kept at the node where it was added, even if it may be  moved to a more global node? (Default value = False)

        """
        assert isinstance(cons, ExprCons)

        # replace empty name with generic one
        if name == '':
            name = 'c'+str(SCIPgetNConss(self._scip)+1)

        kwargs = dict(name=name, initial=initial, separate=separate,
                      enforce=enforce, check=check,
                      propagate=propagate, local=local,
                      modifiable=modifiable, dynamic=dynamic,
                      removable=removable,
                      stickingatnode=stickingatnode)
        kwargs['lhs'] = -SCIPinfinity(self._scip) if cons.lhs is None else cons.lhs
        kwargs['rhs'] =  SCIPinfinity(self._scip) if cons.rhs is None else cons.rhs

        deg = cons.expr.degree()
        if deg <= 1:
            return self._addLinCons(cons, **kwargs)
        elif deg <= 2:
            return self._addQuadCons(cons, **kwargs)
        elif deg == float('inf'): # general nonlinear
            return self._addGenNonlinearCons(cons, **kwargs)
        else:
            return self._addNonlinearCons(cons, **kwargs)

    def _addLinCons(self, ExprCons lincons, **kwargs):
        assert isinstance(lincons, ExprCons)

        assert lincons.expr.degree() <= 1
        terms = lincons.expr.terms

        cdef SCIP_CONS* scip_cons
        PY_SCIP_CALL(SCIPcreateConsLinear(
            self._scip, &scip_cons, str_conversion(kwargs['name']), 0, NULL, NULL,
            kwargs['lhs'], kwargs['rhs'], kwargs['initial'],
            kwargs['separate'], kwargs['enforce'], kwargs['check'],
            kwargs['propagate'], kwargs['local'], kwargs['modifiable'],
            kwargs['dynamic'], kwargs['removable'], kwargs['stickingatnode']))

        for key, coeff in terms.items():
            var = <Variable>key[0]
            PY_SCIP_CALL(SCIPaddCoefLinear(self._scip, scip_cons, var.var, <SCIP_Real>coeff))

        PY_SCIP_CALL(SCIPaddCons(self._scip, scip_cons))
        PyCons = Constraint.create(scip_cons)
        PY_SCIP_CALL(SCIPreleaseCons(self._scip, &scip_cons))

        return PyCons

    def _addQuadCons(self, ExprCons quadcons, **kwargs):
        terms = quadcons.expr.terms
        assert quadcons.expr.degree() <= 2

        cdef SCIP_CONS* scip_cons
        PY_SCIP_CALL(SCIPcreateConsQuadratic(
            self._scip, &scip_cons, str_conversion(kwargs['name']),
            0, NULL, NULL,        # linear
            0, NULL, NULL, NULL,  # quadratc
            kwargs['lhs'], kwargs['rhs'],
            kwargs['initial'], kwargs['separate'], kwargs['enforce'],
            kwargs['check'], kwargs['propagate'], kwargs['local'],
            kwargs['modifiable'], kwargs['dynamic'], kwargs['removable']))

        for v, c in terms.items():
            if len(v) == 1: # linear
                var = <Variable>v[0]
                PY_SCIP_CALL(SCIPaddLinearVarQuadratic(self._scip, scip_cons, var.var, c))
            else: # quadratic
                assert len(v) == 2, 'term: %s' % v
                var1, var2 = <Variable>v[0], <Variable>v[1]
                PY_SCIP_CALL(SCIPaddBilinTermQuadratic(self._scip, scip_cons, var1.var, var2.var, c))

        PY_SCIP_CALL(SCIPaddCons(self._scip, scip_cons))
        PyCons = Constraint.create(scip_cons)
        PY_SCIP_CALL(SCIPreleaseCons(self._scip, &scip_cons))
        return PyCons

    def _addNonlinearCons(self, ExprCons cons, **kwargs):
        cdef SCIP_EXPR* expr
        cdef SCIP_EXPR** varexprs
        cdef SCIP_EXPRDATA_MONOMIAL** monomials
        cdef int* idxs
        cdef SCIP_EXPRTREE* exprtree
        cdef SCIP_VAR** vars
        cdef SCIP_CONS* scip_cons

        terms = cons.expr.terms

        # collect variables
        variables = {var.ptr():var for term in terms for var in term}
        variables = list(variables.values())
        varindex = {var.ptr():idx for (idx,var) in enumerate(variables)}

        # create variable expressions
        varexprs = <SCIP_EXPR**> malloc(len(varindex) * sizeof(SCIP_EXPR*))
        for idx in varindex.values():
            PY_SCIP_CALL( SCIPexprCreate(SCIPblkmem(self._scip), &expr, SCIP_EXPR_VARIDX, <int>idx) )
            varexprs[idx] = expr

        # create monomials for terms
        monomials = <SCIP_EXPRDATA_MONOMIAL**> malloc(len(terms) * sizeof(SCIP_EXPRDATA_MONOMIAL*))
        for i, (term, coef) in enumerate(terms.items()):
            idxs = <int*> malloc(len(term) * sizeof(int))
            for j, var in enumerate(term):
                idxs[j] = varindex[var.ptr()]
            PY_SCIP_CALL( SCIPexprCreateMonomial(SCIPblkmem(self._scip), &monomials[i], <SCIP_Real>coef, <int>len(term), idxs, NULL) )
            free(idxs)

        # create polynomial from monomials
        PY_SCIP_CALL( SCIPexprCreatePolynomial(SCIPblkmem(self._scip), &expr,
                                               <int>len(varindex), varexprs,
                                               <int>len(terms), monomials, 0.0, <SCIP_Bool>True) )

        # create expression tree
        PY_SCIP_CALL( SCIPexprtreeCreate(SCIPblkmem(self._scip), &exprtree, expr, <int>len(variables), 0, NULL) )
        vars = <SCIP_VAR**> malloc(len(variables) * sizeof(SCIP_VAR*))
        for idx, var in enumerate(variables): # same as varindex
            vars[idx] = (<Variable>var).var
        PY_SCIP_CALL( SCIPexprtreeSetVars(exprtree, <int>len(variables), vars) )

        # create nonlinear constraint for exprtree
        PY_SCIP_CALL( SCIPcreateConsNonlinear(
            self._scip, &scip_cons, str_conversion(kwargs['name']),
            0, NULL, NULL, # linear
            1, &exprtree, NULL, # nonlinear
            kwargs['lhs'], kwargs['rhs'],
            kwargs['initial'], kwargs['separate'], kwargs['enforce'],
            kwargs['check'], kwargs['propagate'], kwargs['local'],
            kwargs['modifiable'], kwargs['dynamic'], kwargs['removable'],
            kwargs['stickingatnode']) )
        PY_SCIP_CALL(SCIPaddCons(self._scip, scip_cons))
        PyCons = Constraint.create(scip_cons)
        PY_SCIP_CALL(SCIPreleaseCons(self._scip, &scip_cons))
        PY_SCIP_CALL( SCIPexprtreeFree(&exprtree) )
        free(vars)
        free(monomials)
        free(varexprs)
        return PyCons

    def _addGenNonlinearCons(self, ExprCons cons, **kwargs):
        cdef SCIP_EXPR** childrenexpr
        cdef SCIP_EXPR** scipexprs
        cdef SCIP_EXPRTREE* exprtree
        cdef SCIP_CONS* scip_cons
        cdef int nchildren

        # get arrays from python's expression tree
        expr = cons.expr
        nodes = expr_to_nodes(expr)
        op2idx = Operator.operatorIndexDic

        # in nodes we have a list of tuples: each tuple is of the form
        # (operator, [indices]) where indices are the indices of the tuples
        # that are the children of this operator. This is sorted,
        # so we are going to do is:
        # loop over the nodes and create the expression of each
        # Note1: when the operator is SCIP_EXPR_CONST, [indices] stores the value
        # Note2: we need to compute the number of variable operators to find out
        # how many variables are there.
        nvars = 0
        for node in nodes:
            if op2idx[node[0]] == SCIP_EXPR_VARIDX:
                nvars += 1
        vars = <SCIP_VAR**> malloc(nvars * sizeof(SCIP_VAR*))

        varpos = 0
        scipexprs = <SCIP_EXPR**> malloc(len(nodes) * sizeof(SCIP_EXPR*))
        for i,node in enumerate(nodes):
            op = node[0]
            opidx = op2idx[op]
            if opidx == SCIP_EXPR_VARIDX:
                assert len(node[1]) == 1
                pyvar = node[1][0] # for vars we store the actual var!
                PY_SCIP_CALL( SCIPexprCreate(SCIPblkmem(self._scip), &scipexprs[i], opidx, <int>varpos) )
                vars[varpos] = (<Variable>pyvar).var
                varpos += 1
                continue
            if opidx == SCIP_EXPR_CONST:
                assert len(node[1]) == 1
                value = node[1][0]
                PY_SCIP_CALL( SCIPexprCreate(SCIPblkmem(self._scip), &scipexprs[i], opidx, <SCIP_Real>value) )
                continue
            if opidx == SCIP_EXPR_SUM or opidx == SCIP_EXPR_PRODUCT:
                nchildren = len(node[1])
                childrenexpr = <SCIP_EXPR**> malloc(nchildren * sizeof(SCIP_EXPR*))
                for c, pos in enumerate(node[1]):
                    childrenexpr[c] = scipexprs[pos]
                PY_SCIP_CALL( SCIPexprCreate(SCIPblkmem(self._scip), &scipexprs[i], opidx, nchildren, childrenexpr) )

                free(childrenexpr);
                continue
            if opidx == SCIP_EXPR_REALPOWER:
                # the second child is the exponent which is a const
                valuenode = nodes[node[1][1]]
                assert op2idx[valuenode[0]] == SCIP_EXPR_CONST
                exponent = valuenode[1][0]
                if float(exponent).is_integer():
                    PY_SCIP_CALL( SCIPexprCreate(SCIPblkmem(self._scip), &scipexprs[i], SCIP_EXPR_INTPOWER, scipexprs[node[1][0]], <int>exponent) )
                else:
                    PY_SCIP_CALL( SCIPexprCreate(SCIPblkmem(self._scip), &scipexprs[i], opidx, scipexprs[node[1][0]], <SCIP_Real>exponent) )
                continue
            if opidx == SCIP_EXPR_EXP or opidx == SCIP_EXPR_LOG or opidx == SCIP_EXPR_SQRT or opidx == SCIP_EXPR_ABS:
                assert len(node[1]) == 1
                PY_SCIP_CALL( SCIPexprCreate(SCIPblkmem(self._scip), &scipexprs[i], opidx, scipexprs[node[1][0]]) )
                continue
            # default:
            raise NotImplementedError
        assert varpos == nvars

        # create expression tree
        PY_SCIP_CALL( SCIPexprtreeCreate(SCIPblkmem(self._scip), &exprtree, scipexprs[len(nodes) - 1], nvars, 0, NULL) );
        PY_SCIP_CALL( SCIPexprtreeSetVars(exprtree, <int>nvars, vars) );

        # create nonlinear constraint for exprtree
        PY_SCIP_CALL( SCIPcreateConsNonlinear(
            self._scip, &scip_cons, str_conversion(kwargs['name']),
            0, NULL, NULL, # linear
            1, &exprtree, NULL, # nonlinear
            kwargs['lhs'], kwargs['rhs'],
            kwargs['initial'], kwargs['separate'], kwargs['enforce'],
            kwargs['check'], kwargs['propagate'], kwargs['local'],
            kwargs['modifiable'], kwargs['dynamic'], kwargs['removable'],
            kwargs['stickingatnode']) )
        PY_SCIP_CALL(SCIPaddCons(self._scip, scip_cons))
        PyCons = Constraint.create(scip_cons)
        PY_SCIP_CALL(SCIPreleaseCons(self._scip, &scip_cons))
        PY_SCIP_CALL( SCIPexprtreeFree(&exprtree) )

        # free more memory
        free(vars)

        return PyCons

    def addConsCoeff(self, Constraint cons, Variable var, coeff):
        """Add coefficient to the linear constraint (if non-zero).

        :param Constraint cons: constraint to be changed
        :param Variable var: variable to be added
        :param coeff: coefficient of new variable

        """
        PY_SCIP_CALL(SCIPaddCoefLinear(self._scip, cons.cons, var.var, coeff))

    def addConsSOS1(self, vars, weights=None, name="SOS1cons",
                initial=True, separate=True, enforce=True, check=True,
                propagate=True, local=False, dynamic=False,
                removable=False, stickingatnode=False):
        """Add an SOS1 constraint.

        :param vars: list of variables to be included
        :param weights: list of weights (Default value = None)
        :param name: name of the constraint (Default value = "SOS1cons")
        :param initial: should the LP relaxation of constraint be in the initial LP? (Default value = True)
        :param separate: should the constraint be separated during LP processing? (Default value = True)
        :param enforce: should the constraint be enforced during node processing? (Default value = True)
        :param check: should the constraint be checked for feasibility? (Default value = True)
        :param propagate: should the constraint be propagated during node processing? (Default value = True)
        :param local: is the constraint only valid locally? (Default value = False)
        :param dynamic: is the constraint subject to aging? (Default value = False)
        :param removable: should the relaxation be removed from the LP due to aging or cleanup? (Default value = False)
        :param stickingatnode: should the constraint always be kept at the node where it was added, even if it may be moved to a more global node? (Default value = False)

        """
        cdef SCIP_CONS* scip_cons
        cdef int _nvars

        PY_SCIP_CALL(SCIPcreateConsSOS1(self._scip, &scip_cons, str_conversion(name), 0, NULL, NULL,
            initial, separate, enforce, check, propagate, local, dynamic, removable, stickingatnode))

        if weights is None:
            for v in vars:
                var = <Variable>v
                PY_SCIP_CALL(SCIPappendVarSOS1(self._scip, scip_cons, var.var))
        else:
            nvars = len(vars)
            for i in range(nvars):
                var = <Variable>vars[i]
                PY_SCIP_CALL(SCIPaddVarSOS1(self._scip, scip_cons, var.var, weights[i]))

        PY_SCIP_CALL(SCIPaddCons(self._scip, scip_cons))
        return Constraint.create(scip_cons)

    def addConsSOS2(self, vars, weights=None, name="SOS2cons",
                initial=True, separate=True, enforce=True, check=True,
                propagate=True, local=False, dynamic=False,
                removable=False, stickingatnode=False):
        """Add an SOS2 constraint.

        :param vars: list of variables to be included
        :param weights: list of weights (Default value = None)
        :param name: name of the constraint (Default value = "SOS2cons")
        :param initial: should the LP relaxation of constraint be in the initial LP? (Default value = True)
        :param separate: should the constraint be separated during LP processing? (Default value = True)
        :param enforce: should the constraint be enforced during node processing? (Default value = True)
        :param check: should the constraint be checked for feasibility? (Default value = True)
        :param propagate: is the constraint only valid locally? (Default value = True)
        :param local: is the constraint only valid locally? (Default value = False)
        :param dynamic: is the constraint subject to aging? (Default value = False)
        :param removable: should the relaxation be removed from the LP due to aging or cleanup? (Default value = False)
        :param stickingatnode: should the constraint always be kept at the node where it was added, even if it may be moved to a more global node? (Default value = False)

        """
        cdef SCIP_CONS* scip_cons
        cdef int _nvars

        PY_SCIP_CALL(SCIPcreateConsSOS2(self._scip, &scip_cons, str_conversion(name), 0, NULL, NULL,
            initial, separate, enforce, check, propagate, local, dynamic, removable, stickingatnode))

        if weights is None:
            for v in vars:
                var = <Variable>v
                PY_SCIP_CALL(SCIPappendVarSOS2(self._scip, scip_cons, var.var))
        else:
            nvars = len(vars)
            for i in range(nvars):
                var = <Variable>vars[i]
                PY_SCIP_CALL(SCIPaddVarSOS2(self._scip, scip_cons, var.var, weights[i]))

        PY_SCIP_CALL(SCIPaddCons(self._scip, scip_cons))
        return Constraint.create(scip_cons)

    def addConsCardinality(self, consvars, cardval, indvars=None, weights=None, name="CardinalityCons",
                initial=True, separate=True, enforce=True, check=True,
                propagate=True, local=False, dynamic=False,
                removable=False, stickingatnode=False):
        """Add a cardinality constraint that allows at most 'cardval' many nonzero variables.

        :param consvars: list of variables to be included
        :param cardval: nonnegative integer
        :param indvars: indicator variables indicating which variables may be treated as nonzero in cardinality constraint, or None if new indicator variables should be introduced automatically (Default value = None)
        :param weights: weights determining the variable order, or None if variables should be ordered in the same way they were added to the constraint (Default value = None)
        :param name: name of the constraint (Default value = "CardinalityCons")
        :param initial: should the LP relaxation of constraint be in the initial LP? (Default value = True)
        :param separate: should the constraint be separated during LP processing? (Default value = True)
        :param enforce: should the constraint be enforced during node processing? (Default value = True)
        :param check: should the constraint be checked for feasibility? (Default value = True)
        :param propagate: should the constraint be propagated during node processing? (Default value = True)
        :param local: is the constraint only valid locally? (Default value = False)
        :param dynamic: is the constraint subject to aging? (Default value = False)
        :param removable: should the relaxation be removed from the LP due to aging or cleanup? (Default value = False)
        :param stickingatnode: should the constraint always be kept at the node where it was added, even if it may be moved to a more global node? (Default value = False)

        """
        cdef SCIP_CONS* scip_cons
        cdef SCIP_VAR* indvar

        PY_SCIP_CALL(SCIPcreateConsCardinality(self._scip, &scip_cons, str_conversion(name), 0, NULL, cardval, NULL, NULL,
            initial, separate, enforce, check, propagate, local, dynamic, removable, stickingatnode))

        # circumvent an annoying bug in SCIP 4.0.0 that does not allow uninitialized weights
        if weights is None:
            weights = list(range(1, len(consvars) + 1))

        for i, v in enumerate(consvars):
            var = <Variable>v
            if indvars:
                indvar = (<Variable>indvars[i]).var
            else:
                indvar = NULL
            if weights is None:
                PY_SCIP_CALL(SCIPappendVarCardinality(self._scip, scip_cons, var.var, indvar))
            else:
                PY_SCIP_CALL(SCIPaddVarCardinality(self._scip, scip_cons, var.var, indvar, <SCIP_Real>weights[i]))

        PY_SCIP_CALL(SCIPaddCons(self._scip, scip_cons))
        pyCons = Constraint.create(scip_cons)

        PY_SCIP_CALL(SCIPreleaseCons(self._scip, &scip_cons))

        return pyCons


    def addConsIndicator(self, cons, binvar=None, name="CardinalityCons",
                initial=True, separate=True, enforce=True, check=True,
                propagate=True, local=False, dynamic=False,
                removable=False, stickingatnode=False):
        """Add an indicator constraint for the linear inequality 'cons'.

        The 'binvar' argument models the redundancy of the linear constraint. A solution for which
        'binvar' is 1 must satisfy the constraint.

        :param cons: a linear inequality of the form "<="
        :param binvar: binary indicator variable, or None if it should be created (Default value = None)
        :param name: name of the constraint (Default value = "CardinalityCons")
        :param initial: should the LP relaxation of constraint be in the initial LP? (Default value = True)
        :param separate: should the constraint be separated during LP processing? (Default value = True)
        :param enforce: should the constraint be enforced during node processing? (Default value = True)
        :param check: should the constraint be checked for feasibility? (Default value = True)
        :param propagate: should the constraint be propagated during node processing? (Default value = True)
        :param local: is the constraint only valid locally? (Default value = False)
        :param dynamic: is the constraint subject to aging? (Default value = False)
        :param removable: should the relaxation be removed from the LP due to aging or cleanup? (Default value = False)
        :param stickingatnode: should the constraint always be kept at the node where it was added, even if it may be moved to a more global node? (Default value = False)

        """
        assert isinstance(cons, ExprCons)
        cdef SCIP_CONS* scip_cons
        cdef SCIP_VAR* _binVar
        if cons.lhs is not None and cons.rhs is not None:
            raise ValueError("expected inequality that has either only a left or right hand side")

        if cons.expr.degree() > 1:
            raise ValueError("expected linear inequality, expression has degree %d" % cons.expr.degree())

        assert cons.expr.degree() <= 1

        if cons.rhs is not None:
            rhs =  cons.rhs
            negate = False
        else:
            rhs = -cons.lhs
            negate = True

        _binVar = (<Variable>binvar).var if binvar is not None else NULL

        PY_SCIP_CALL(SCIPcreateConsIndicator(self._scip, &scip_cons, str_conversion(name), _binVar, 0, NULL, NULL, rhs,
            initial, separate, enforce, check, propagate, local, dynamic, removable, stickingatnode))
        terms = cons.expr.terms

        for key, coeff in terms.items():
            var = <Variable>key[0]
            if negate:
                coeff = -coeff
            PY_SCIP_CALL(SCIPaddVarIndicator(self._scip, scip_cons, var.var, <SCIP_Real>coeff))

        PY_SCIP_CALL(SCIPaddCons(self._scip, scip_cons))
        pyCons = Constraint.create(scip_cons)

        PY_SCIP_CALL(SCIPreleaseCons(self._scip, &scip_cons))

        return pyCons

    def addPyCons(self, Constraint cons):
        """Adds a customly created cons.

        :param Constraint cons: constraint to add

        """
        PY_SCIP_CALL(SCIPaddCons(self._scip, cons.cons))
        Py_INCREF(cons)

    def addVarSOS1(self, Constraint cons, Variable var, weight):
        """Add variable to SOS1 constraint.

        :param Constraint cons: SOS1 constraint
        :param Variable var: new variable
        :param weight: weight of new variable

        """
        PY_SCIP_CALL(SCIPaddVarSOS1(self._scip, cons.cons, var.var, weight))

    def appendVarSOS1(self, Constraint cons, Variable var):
        """Append variable to SOS1 constraint.

        :param Constraint cons: SOS1 constraint
        :param Variable var: variable to append

        """
        PY_SCIP_CALL(SCIPappendVarSOS1(self._scip, cons.cons, var.var))

    def addVarSOS2(self, Constraint cons, Variable var, weight):
        """Add variable to SOS2 constraint.

        :param Constraint cons: SOS2 constraint
        :param Variable var: new variable
        :param weight: weight of new variable

        """
        PY_SCIP_CALL(SCIPaddVarSOS2(self._scip, cons.cons, var.var, weight))

    def appendVarSOS2(self, Constraint cons, Variable var):
        """Append variable to SOS2 constraint.

        :param Constraint cons: SOS2 constraint
        :param Variable var: variable to append

        """
        PY_SCIP_CALL(SCIPappendVarSOS2(self._scip, cons.cons, var.var))

    def setInitial(self, Constraint cons, newInit):
        """Set "initial" flag of a constraint.

        Keyword arguments:
        cons -- constraint
        newInit -- new initial value
        """
        PY_SCIP_CALL(SCIPsetConsInitial(self._scip, cons.cons, newInit))

    def setRemovable(self, Constraint cons, newRem):
        """Set "removable" flag of a constraint.

        Keyword arguments:
        cons -- constraint
        newRem -- new removable value
        """
        PY_SCIP_CALL(SCIPsetConsRemovable(self._scip, cons.cons, newRem))

    def setEnforced(self, Constraint cons, newEnf):
        """Set "enforced" flag of a constraint.

        Keyword arguments:
        cons -- constraint
        newEnf -- new enforced value
        """
        PY_SCIP_CALL(SCIPsetConsEnforced(self._scip, cons.cons, newEnf))

    def setCheck(self, Constraint cons, newCheck):
        """Set "check" flag of a constraint.

        Keyword arguments:
        cons -- constraint
        newCheck -- new check value
        """
        PY_SCIP_CALL(SCIPsetConsChecked(self._scip, cons.cons, newCheck))

    def chgRhs(self, Constraint cons, rhs):
        """Change right hand side value of a constraint.

        :param Constraint cons: linear or quadratic constraint
        :param rhs: new ride hand side (set to None for +infinity)

        """

        if rhs is None:
           rhs = SCIPinfinity(self._scip)

        constype = bytes(SCIPconshdlrGetName(SCIPconsGetHdlr(cons.cons))).decode('UTF-8')
        if constype == 'linear':
            PY_SCIP_CALL(SCIPchgRhsLinear(self._scip, cons.cons, rhs))
        elif constype == 'quadratic':
            PY_SCIP_CALL(SCIPchgRhsQuadratic(self._scip, cons.cons, rhs))
        else:
            raise Warning("method cannot be called for constraints of type " + constype)

    def chgLhs(self, Constraint cons, lhs):
        """Change left hand side value of a constraint.

        :param Constraint cons: linear or quadratic constraint
        :param lhs: new left hand side (set to None for -infinity)

        """

        if lhs is None:
           lhs = -SCIPinfinity(self._scip)

        constype = bytes(SCIPconshdlrGetName(SCIPconsGetHdlr(cons.cons))).decode('UTF-8')
        if constype == 'linear':
            PY_SCIP_CALL(SCIPchgLhsLinear(self._scip, cons.cons, lhs))
        elif constype == 'quadratic':
            PY_SCIP_CALL(SCIPchgLhsQuadratic(self._scip, cons.cons, lhs))
        else:
            raise Warning("method cannot be called for constraints of type " + constype)

    def getRhs(self, Constraint cons):
        """Retrieve right hand side value of a constraint.

        :param Constraint cons: linear or quadratic constraint

        """
        constype = bytes(SCIPconshdlrGetName(SCIPconsGetHdlr(cons.cons))).decode('UTF-8')
        if constype == 'linear':
            return SCIPgetRhsLinear(self._scip, cons.cons)
        elif constype == 'quadratic':
            return SCIPgetRhsQuadratic(self._scip, cons.cons)
        else:
            raise Warning("method cannot be called for constraints of type " + constype)

    def getLhs(self, Constraint cons):
        """Retrieve left hand side value of a constraint.

        :param Constraint cons: linear or quadratic constraint

        """
        constype = bytes(SCIPconshdlrGetName(SCIPconsGetHdlr(cons.cons))).decode('UTF-8')
        if constype == 'linear':
            return SCIPgetLhsLinear(self._scip, cons.cons)
        elif constype == 'quadratic':
            return SCIPgetLhsQuadratic(self._scip, cons.cons)
        else:
            raise Warning("method cannot be called for constraints of type " + constype)

    def getActivity(self, Constraint cons, Solution sol = None):
        """Retrieve activity of given constraint.
        Can only be called after solving is completed.

        :param Constraint cons: linear or quadratic constraint
        :param Solution sol: solution to compute activity of, None to use current node's solution (Default value = None)

        """
        cdef SCIP_Real activity
        cdef SCIP_SOL* scip_sol

        if not self.getStage() >= SCIP_STAGE_SOLVING:
            raise Warning("method cannot be called before problem is solved")

        if isinstance(sol, Solution):
            scip_sol = sol.sol
        else:
            scip_sol = NULL

        constype = bytes(SCIPconshdlrGetName(SCIPconsGetHdlr(cons.cons))).decode('UTF-8')
        if constype == 'linear':
            activity = SCIPgetActivityLinear(self._scip, cons.cons, scip_sol)
        elif constype == 'quadratic':
            PY_SCIP_CALL(SCIPgetActivityQuadratic(self._scip, cons.cons, scip_sol, &activity))
        else:
            raise Warning("method cannot be called for constraints of type " + constype)

        return activity


    def getSlack(self, Constraint cons, Solution sol = None, side = None):
        """Retrieve slack of given constraint.
        Can only be called after solving is completed.


        :param Constraint cons: linear or quadratic constraint
        :param Solution sol: solution to compute slack of, None to use current node's solution (Default value = None)
        :param side: whether to use 'lhs' or 'rhs' for ranged constraints, None to return minimum (Default value = None)

        """
        cdef SCIP_Real activity
        cdef SCIP_SOL* scip_sol


        if not self.getStage() >= SCIP_STAGE_SOLVING:
            raise Warning("method cannot be called before problem is solved")

        if isinstance(sol, Solution):
            scip_sol = sol.sol
        else:
            scip_sol = NULL

        constype = bytes(SCIPconshdlrGetName(SCIPconsGetHdlr(cons.cons))).decode('UTF-8')
        if constype == 'linear':
            lhs = SCIPgetLhsLinear(self._scip, cons.cons)
            rhs = SCIPgetRhsLinear(self._scip, cons.cons)
            activity = SCIPgetActivityLinear(self._scip, cons.cons, scip_sol)
        elif constype == 'quadratic':
            lhs = SCIPgetLhsQuadratic(self._scip, cons.cons)
            rhs = SCIPgetRhsQuadratic(self._scip, cons.cons)
            PY_SCIP_CALL(SCIPgetActivityQuadratic(self._scip, cons.cons, scip_sol, &activity))
        else:
            raise Warning("method cannot be called for constraints of type " + constype)

        lhsslack = activity - lhs
        rhsslack = rhs - activity

        if side == 'lhs':
            return lhsslack
        elif side == 'rhs':
            return rhsslack
        else:
            return min(lhsslack, rhsslack)

    def getTransformedCons(self, Constraint cons):
        """Retrieve transformed constraint.

        :param Constraint cons: constraint

        """
        cdef SCIP_CONS* transcons
        PY_SCIP_CALL(SCIPgetTransformedCons(self._scip, cons.cons, &transcons))
        return Constraint.create(transcons)

    def getTermsQuadratic(self, Constraint cons):
        """Retrieve bilinear, quadratic, and linear terms of a quadratic constraint.

        :param Constraint cons: constraint

        """
        cdef SCIP_QUADVARTERM* _quadterms
        cdef SCIP_BILINTERM* _bilinterms
        cdef SCIP_VAR** _linvars
        cdef SCIP_Real* _lincoefs
        cdef int _nbilinterms
        cdef int _nquadterms
        cdef int _nlinvars

        assert cons.isQuadratic()

        bilinterms = []
        quadterms  = []
        linterms   = []

        # bilinear terms
        _bilinterms = SCIPgetBilinTermsQuadratic(self._scip, cons.cons)
        _nbilinterms = SCIPgetNBilinTermsQuadratic(self._scip, cons.cons)

        for i in range(_nbilinterms):
            var1 = Variable.create(_bilinterms[i].var1)
            var2 = Variable.create(_bilinterms[i].var2)
            bilinterms.append((var1,var2,_bilinterms[i].coef))

        # quadratic terms
        _quadterms = SCIPgetQuadVarTermsQuadratic(self._scip, cons.cons)
        _nquadterms = SCIPgetNQuadVarTermsQuadratic(self._scip, cons.cons)

        for i in range(_nquadterms):
            var = Variable.create(_quadterms[i].var)
            quadterms.append((var,_quadterms[i].sqrcoef,_quadterms[i].lincoef))

        # linear terms
        _linvars = SCIPgetLinearVarsQuadratic(self._scip, cons.cons)
        _lincoefs = SCIPgetCoefsLinearVarsQuadratic(self._scip, cons.cons)
        _nlinvars = SCIPgetNLinearVarsQuadratic(self._scip, cons.cons)

        for i in range(_nlinvars):
            var = Variable.create(_linvars[i])
            linterms.append((var,_lincoefs[i]))

        return (bilinterms, quadterms, linterms)

    def getConss(self):
        """Retrieve all constraints."""
        cdef SCIP_CONS** _conss
        cdef SCIP_CONS* _cons
        cdef int _nconss
        conss = []

        _conss = SCIPgetConss(self._scip)
        _nconss = SCIPgetNConss(self._scip)
        return [Constraint.create(_conss[i]) for i in range(_nconss)]

    def delCons(self, Constraint cons):
        """Delete constraint from the model

        :param Constraint cons: constraint to be deleted

        """
        PY_SCIP_CALL(SCIPdelCons(self._scip, cons.cons))

    def delConsLocal(self, Constraint cons):
        """Delete constraint from the current node and it's children

        :param Constraint cons: constraint to be deleted

        """
        PY_SCIP_CALL(SCIPdelConsLocal(self._scip, cons.cons))

    def getValsLinear(self, Constraint cons):
        """Retrieve the coefficients of a linear constraint

        :param Constraint cons: linear constraint to get the coefficients of

        """
        cdef SCIP_Real* _vals
        cdef SCIP_VAR** _vars

        constype = bytes(SCIPconshdlrGetName(SCIPconsGetHdlr(cons.cons))).decode('UTF-8')
        if not constype == 'linear':
            raise Warning("coefficients not available for constraints of type ", constype)

        _vals = SCIPgetValsLinear(self._scip, cons.cons)
        _vars = SCIPgetVarsLinear(self._scip, cons.cons)

        valsdict = {}
        for i in range(SCIPgetNVarsLinear(self._scip, cons.cons)):
            valsdict[bytes(SCIPvarGetName(_vars[i])).decode('utf-8')] = _vals[i]
        return valsdict

    def getDualsolLinear(self, Constraint cons):
        """Retrieve the dual solution to a linear constraint.

        :param Constraint cons: linear constraint

        """
        # TODO this should ideally be handled on the SCIP side
        cdef int _nvars
        cdef SCIP_VAR** _vars
        cdef SCIP_Bool _success
        dual = 0.0

        constype = bytes(SCIPconshdlrGetName(SCIPconsGetHdlr(cons.cons))).decode('UTF-8')
        if not constype == 'linear':
            raise Warning("dual solution values not available for constraints of type ", constype)

        try:
            _nvars = SCIPgetNVarsLinear(self._scip, cons.cons)
            if cons.isOriginal():
                transcons = <Constraint>self.getTransformedCons(cons)
            else:
                transcons = cons
            dual = SCIPgetDualsolLinear(self._scip, transcons.cons)
            if dual == 0.0 and _nvars == 1:
                _vars = SCIPgetVarsLinear(self._scip, transcons.cons)
                LPsol = SCIPvarGetLPSol(_vars[0])
                rhs = SCIPgetRhsLinear(self._scip, transcons.cons)
                lhs = SCIPgetLhsLinear(self._scip, transcons.cons)
                if (LPsol == rhs) or (LPsol == lhs):
                    dual = SCIPgetVarRedcost(self._scip, _vars[0])

            if self.getObjectiveSense() == "maximize":
                dual = -dual
        except:
            raise Warning("no dual solution available for constraint " + cons.name)
        return dual

    def getDualfarkasLinear(self, Constraint cons):
        """Retrieve the dual farkas value to a linear constraint.

        :param Constraint cons: linear constraint

        """
        # TODO this should ideally be handled on the SCIP side
        if cons.isOriginal():
            transcons = <Constraint>self.getTransformedCons(cons)
            return SCIPgetDualfarkasLinear(self._scip, transcons.cons)
        else:
            return SCIPgetDualfarkasLinear(self._scip, cons.cons)

    def getVarRedcost(self, Variable var):
        """Retrieve the reduced cost of a variable.

        :param Variable var: variable to get the reduced cost of

        """
        redcost = None
        try:
            redcost = SCIPgetVarRedcost(self._scip, var.var)
            if self.getObjectiveSense() == "maximize":
                redcost = -redcost
        except:
            raise Warning("no reduced cost available for variable " + var.name)
        return redcost

    def optimize(self):
        """Optimize the problem."""
        PY_SCIP_CALL(SCIPsolve(self._scip))
        self._bestSol = Solution.create(SCIPgetBestSol(self._scip))

    def includeEventhdlr(self, Eventhdlr eventhdlr, name, desc):
        """Include an event handler.

        Keyword arguments:
        eventhdlr -- event handler
        name -- name of event handler
        desc -- description of event handler
        """
        n = str_conversion(name)
        d = str_conversion(desc)
        PY_SCIP_CALL(SCIPincludeEventhdlr(self._scip, n, d,
                                          PyEventCopy,
                                          PyEventFree,
                                          PyEventInit,
                                          PyEventExit,
                                          PyEventInitsol,
                                          PyEventExitsol,
                                          PyEventDelete,
                                          PyEventExec,
                                          <SCIP_EVENTHDLRDATA*>eventhdlr))
        eventhdlr.model = <Model>weakref.proxy(self)
        eventhdlr.name = name
        Py_INCREF(eventhdlr)

    def includePricer(self, Pricer pricer, name, desc, priority=1, delay=True):
        """Include a pricer.

        :param Pricer pricer: pricer
        :param name: name of pricer
        :param desc: description of pricer
        :param priority: priority of pricer (Default value = 1)
        :param delay: should the pricer be delayed until no other pricers or already existing problem variables with negative reduced costs are found? (Default value = True)

        """
        n = str_conversion(name)
        d = str_conversion(desc)
        PY_SCIP_CALL(SCIPincludePricer(self._scip, n, d,
                                            priority, delay,
                                            PyPricerCopy, PyPricerFree, PyPricerInit, PyPricerExit, PyPricerInitsol, PyPricerExitsol, PyPricerRedcost, PyPricerFarkas,
                                            <SCIP_PRICERDATA*>pricer))
        cdef SCIP_PRICER* scip_pricer
        scip_pricer = SCIPfindPricer(self._scip, n)
        PY_SCIP_CALL(SCIPactivatePricer(self._scip, scip_pricer))
        pricer.model = <Model>weakref.proxy(self)
        Py_INCREF(pricer)

    def includeConshdlr(self, Conshdlr conshdlr, name, desc, sepapriority=0,
                        enfopriority=0, chckpriority=0, sepafreq=-1, propfreq=-1,
                        eagerfreq=100, maxprerounds=-1, delaysepa=False,
                        delayprop=False, needscons=True,
                        proptiming=PY_SCIP_PROPTIMING.BEFORELP,
                        presoltiming=PY_SCIP_PRESOLTIMING.MEDIUM):
        """Include a constraint handler

        :param Conshdlr conshdlr: constraint handler
        :param name: name of constraint handler
        :param desc: description of constraint handler
        :param sepapriority: priority for separation (Default value = 0)
        :param enfopriority: priority for constraint enforcing (Default value = 0)
        :param chckpriority: priority for checking feasibility (Default value = 0)
        :param sepafreq: frequency for separating cuts; 0 = only at root node (Default value = -1)
        :param propfreq: frequency for propagating domains; 0 = only preprocessing propagation (Default value = -1)
        :param eagerfreq: frequency for using all instead of only the useful constraints in separation, propagation and enforcement; -1 = no eager evaluations, 0 = first only (Default value = 100)
        :param maxprerounds: maximal number of presolving rounds the constraint handler participates in (Default value = -1)
        :param delaysepa: should separation method be delayed, if other separators found cuts? (Default value = False)
        :param delayprop: should propagation method be delayed, if other propagators found reductions? (Default value = False)
        :param needscons: should the constraint handler be skipped, if no constraints are available? (Default value = True)
        :param proptiming: positions in the node solving loop where propagation method of constraint handlers should be executed (Default value = SCIP_PROPTIMING.BEFORELP)
        :param presoltiming: timing mask of the constraint handler's presolving method (Default value = SCIP_PRESOLTIMING.MEDIUM)

        """
        n = str_conversion(name)
        d = str_conversion(desc)
        PY_SCIP_CALL(SCIPincludeConshdlr(self._scip, n, d, sepapriority, enfopriority, chckpriority, sepafreq, propfreq, eagerfreq,
                                              maxprerounds, delaysepa, delayprop, needscons, proptiming, presoltiming,
                                              PyConshdlrCopy, PyConsFree, PyConsInit, PyConsExit, PyConsInitpre, PyConsExitpre,
                                              PyConsInitsol, PyConsExitsol, PyConsDelete, PyConsTrans, PyConsInitlp, PyConsSepalp, PyConsSepasol,
                                              PyConsEnfolp, PyConsEnforelax, PyConsEnfops, PyConsCheck, PyConsProp, PyConsPresol, PyConsResprop, PyConsLock,
                                              PyConsActive, PyConsDeactive, PyConsEnable, PyConsDisable, PyConsDelvars, PyConsPrint, PyConsCopy,
                                              PyConsParse, PyConsGetvars, PyConsGetnvars, PyConsGetdivebdchgs,
                                              <SCIP_CONSHDLRDATA*>conshdlr))
        conshdlr.model = <Model>weakref.proxy(self)
        conshdlr.name = name
        Py_INCREF(conshdlr)

    def createCons(self, Conshdlr conshdlr, name, initial=True, separate=True, enforce=True, check=True, propagate=True,
                   local=False, modifiable=False, dynamic=False, removable=False, stickingatnode=False):
        """Create a constraint of a custom constraint handler

        :param Conshdlr conshdlr: constraint handler
        :param name: name of constraint
        :param initial:  (Default value = True)
        :param separate:  (Default value = True)
        :param enforce:  (Default value = True)
        :param check:  (Default value = True)
        :param propagate:  (Default value = True)
        :param local:  (Default value = False)
        :param modifiable:  (Default value = False)
        :param dynamic:  (Default value = False)
        :param removable:  (Default value = False)
        :param stickingatnode:  (Default value = False)

        """

        n = str_conversion(name)
        cdef SCIP_CONSHDLR* scip_conshdlr
        scip_conshdlr = SCIPfindConshdlr(self._scip, str_conversion(conshdlr.name))
        constraint = Constraint()
        PY_SCIP_CALL(SCIPcreateCons(self._scip, &(constraint.cons), n, scip_conshdlr, <SCIP_CONSDATA*>constraint,
                                initial, separate, enforce, check, propagate, local, modifiable, dynamic, removable, stickingatnode))
        return constraint

    def includePresol(self, Presol presol, name, desc, priority, maxrounds, timing=SCIP_PRESOLTIMING_FAST):
        """Include a presolver

        :param Presol presol: presolver
        :param name: name of presolver
        :param desc: description of presolver
        :param priority: priority of the presolver (>= 0: before, < 0: after constraint handlers)
        :param maxrounds: maximal number of presolving rounds the presolver participates in (-1: no limit)
        :param timing: timing mask of presolver (Default value = SCIP_PRESOLTIMING_FAST)

        """
        n = str_conversion(name)
        d = str_conversion(desc)
        PY_SCIP_CALL(SCIPincludePresol(self._scip, n, d, priority, maxrounds, timing, PyPresolCopy, PyPresolFree, PyPresolInit,
                                            PyPresolExit, PyPresolInitpre, PyPresolExitpre, PyPresolExec, <SCIP_PRESOLDATA*>presol))
        presol.model = <Model>weakref.proxy(self)
        Py_INCREF(presol)

    def includeSepa(self, Sepa sepa, name, desc, priority, freq, maxbounddist, usessubscip=False, delay=False):
        """Include a separator

        :param Sepa sepa: separator
        :param name: name of separator
        :param desc: description of separator
        :param priority: priority of separator (>= 0: before, < 0: after constraint handlers)
        :param freq: frequency for calling separator
        :param maxbounddist: maximal relative distance from current node's dual bound to primal bound compared to best node's dual bound for applying separation
        :param usessubscip: does the separator use a secondary SCIP instance? (Default value = False)
        :param delay: should separator be delayed, if other separators found cuts? (Default value = False)

        """
        n = str_conversion(name)
        d = str_conversion(desc)
        PY_SCIP_CALL(SCIPincludeSepa(self._scip, n, d, priority, freq, maxbounddist, usessubscip, delay, PySepaCopy, PySepaFree,
                                          PySepaInit, PySepaExit, PySepaInitsol, PySepaExitsol, PySepaExeclp, PySepaExecsol, <SCIP_SEPADATA*>sepa))
        sepa.model = <Model>weakref.proxy(self)
        Py_INCREF(sepa)

    def includeProp(self, Prop prop, name, desc, presolpriority, presolmaxrounds,
                    proptiming, presoltiming=SCIP_PRESOLTIMING_FAST, priority=1, freq=1, delay=True):
        """Include a propagator.

        :param Prop prop: propagator
        :param name: name of propagator
        :param desc: description of propagator
        :param presolpriority: presolving priority of the propgator (>= 0: before, < 0: after constraint handlers)
        :param presolmaxrounds: maximal number of presolving rounds the propagator participates in (-1: no limit)
        :param proptiming: positions in the node solving loop where propagation method of constraint handlers should be executed
        :param presoltiming: timing mask of the constraint handler's presolving method (Default value = SCIP_PRESOLTIMING_FAST)
        :param priority: priority of the propagator (Default value = 1)
        :param freq: frequency for calling propagator (Default value = 1)
        :param delay: should propagator be delayed if other propagators have found reductions? (Default value = True)

        """
        n = str_conversion(name)
        d = str_conversion(desc)
        PY_SCIP_CALL(SCIPincludeProp(self._scip, n, d,
                                          priority, freq, delay,
                                          proptiming, presolpriority, presolmaxrounds,
                                          presoltiming, PyPropCopy, PyPropFree, PyPropInit, PyPropExit,
                                          PyPropInitpre, PyPropExitpre, PyPropInitsol, PyPropExitsol,
                                          PyPropPresol, PyPropExec, PyPropResProp,
                                          <SCIP_PROPDATA*> prop))
        prop.model = <Model>weakref.proxy(self)
        Py_INCREF(prop)

    def includeHeur(self, Heur heur, name, desc, dispchar, priority=10000, freq=1, freqofs=0,
                    maxdepth=-1, timingmask=SCIP_HEURTIMING_BEFORENODE, usessubscip=False):
        """Include a primal heuristic.

        :param Heur heur: heuristic
        :param name: name of heuristic
        :param desc: description of heuristic
        :param dispchar: display character of heuristic
        :param priority: priority of the heuristic (Default value = 10000)
        :param freq: frequency for calling heuristic (Default value = 1)
        :param freqofs: frequency offset for calling heuristic (Default value = 0)
        :param maxdepth: maximal depth level to call heuristic at (Default value = -1)
        :param timingmask: positions in the node solving loop where heuristic should be executed (Default value = SCIP_HEURTIMING_BEFORENODE)
        :param usessubscip: does the heuristic use a secondary SCIP instance? (Default value = False)

        """
        nam = str_conversion(name)
        des = str_conversion(desc)
        dis = ord(str_conversion(dispchar))
        PY_SCIP_CALL(SCIPincludeHeur(self._scip, nam, des, dis,
                                          priority, freq, freqofs,
                                          maxdepth, timingmask, usessubscip,
                                          PyHeurCopy, PyHeurFree, PyHeurInit, PyHeurExit,
                                          PyHeurInitsol, PyHeurExitsol, PyHeurExec,
                                          <SCIP_HEURDATA*> heur))
        heur.model = <Model>weakref.proxy(self)
        heur.name = name
        Py_INCREF(heur)

    def includeBranchrule(self, Branchrule branchrule, name, desc, priority, maxdepth, maxbounddist):
        """Include a branching rule.

        :param Branchrule branchrule: branching rule
        :param name: name of branching rule
        :param desc: description of branching rule
        :param priority: priority of branching rule
        :param maxdepth: maximal depth level up to which this branching rule should be used (or -1)
        :param maxbounddist: maximal relative distance from current node's dual bound to primal bound compared to best node's dual bound for applying branching rule (0.0: only on current best node, 1.0: on all nodes)

        """
        nam = str_conversion(name)
        des = str_conversion(desc)
        PY_SCIP_CALL(SCIPincludeBranchrule(self._scip, nam, des,
                                          maxdepth, maxdepth, maxbounddist,
                                          PyBranchruleCopy, PyBranchruleFree, PyBranchruleInit, PyBranchruleExit,
                                          PyBranchruleInitsol, PyBranchruleExitsol, PyBranchruleExeclp, PyBranchruleExecext,
                                          PyBranchruleExecps, <SCIP_BRANCHRULEDATA*> branchrule))
        branchrule.model = <Model>weakref.proxy(self)
        Py_INCREF(branchrule)

    def includeBenders(self, Benders benders, name, desc, priority=1, cutlp=True, cutpseudo=True, cutrelax=True,
            shareaux=False):
        """Include a Benders' decomposition.

        Keyword arguments:
        benders -- the Benders decomposition
        name -- the name
        desc -- the description
        priority -- priority of the Benders' decomposition
        cutlp -- should Benders' cuts be generated from LP solutions
        cutpseudo -- should Benders' cuts be generated from pseudo solutions
        cutrelax -- should Benders' cuts be generated from relaxation solutions
        shareaux -- should the Benders' decomposition share the auxiliary variables of the highest priority Benders' decomposition
        """
        n = str_conversion(name)
        d = str_conversion(desc)
        PY_SCIP_CALL(SCIPincludeBenders(self._scip, n, d,
                                            priority, cutlp, cutrelax, cutpseudo, shareaux,
                                            PyBendersCopy, PyBendersFree, PyBendersInit, PyBendersExit, PyBendersInitpre,
                                            PyBendersExitpre, PyBendersInitsol, PyBendersExitsol, PyBendersGetvar,
                                            PyBendersCreatesub, PyBendersPresubsolve, PyBendersSolvesub,
                                            PyBendersPostsolve, PyBendersFreesub,
                                            <SCIP_BENDERSDATA*>benders))
        cdef SCIP_BENDERS* scip_benders
        scip_benders = SCIPfindBenders(self._scip, n)
        PY_SCIP_CALL(SCIPactivateBenders(self._scip, scip_benders))
        benders.model = <Model>weakref.proxy(self)
        Py_INCREF(benders)

    # Solution functions

    def createSol(self, Heur heur = None):
        """Create a new primal solution.

        :param Heur heur: heuristic that found the solution (Default value = None)

        """
        cdef SCIP_HEUR* _heur

        if isinstance(heur, Heur):
            n = str_conversion(heur.name)
            _heur = SCIPfindHeur(self._scip, n)
        else:
            _heur = NULL
        solution = Solution()
        PY_SCIP_CALL(SCIPcreateSol(self._scip, &solution.sol, _heur))
        return solution

    def printBestSol(self, write_zeros=False):
        """Prints the best feasible primal solution."""
        PY_SCIP_CALL(SCIPprintBestSol(self._scip, NULL, write_zeros))

    def printSol(self, Solution solution, write_zeros=False):
      """Print the given primal solution.

      Keyword arguments:
      solution -- solution to print
      write_zeros -- include variables that are set to zero
      """
      PY_SCIP_CALL(SCIPprintSol(self._scip, solution.sol, NULL, write_zeros))

    def writeBestSol(self, filename="origprob.sol", write_zeros=False):
        """Write the best feasible primal solution to a file.

        Keyword arguments:
        filename -- name of the output file
        write_zeros -- include variables that are set to zero
        """
        # use this doubled opening pattern to ensure that IOErrors are
        #   triggered early and in Python not in C,Cython or SCIP.
        with open(filename, "w") as f:
            cfile = fdopen(f.fileno(), "w")
            PY_SCIP_CALL(SCIPprintBestSol(self._scip, cfile, write_zeros))

    def writeSol(self, Solution solution, filename="origprob.sol", write_zeros=False):
        """Write the given primal solution to a file.

        Keyword arguments:
        solution -- solution to write
        filename -- name of the output file
        write_zeros -- include variables that are set to zero
        """
        # use this doubled opening pattern to ensure that IOErrors are
        #   triggered early and in Python not in C,Cython or SCIP.
        with open(filename, "w") as f:
            cfile = fdopen(f.fileno(), "w")
            PY_SCIP_CALL(SCIPprintSol(self._scip, solution.sol, cfile, write_zeros))

    # perhaps this should not be included as it implements duplicated functionality
    #   (as does it's namesake in SCIP)
    def readSol(self, filename):
        """Reads a given solution file, problem has to be transformed in advance.

        Keyword arguments:
        filename -- name of the input file
        """
        fn = str_conversion(filename)
        PY_SCIP_CALL(SCIPreadSol(self._scip, fn))

    def readSolFile(self, filename):
        """Reads a given solution file.

        Solution is created but not added to storage/the model.
        Use 'addSol' OR 'trySol' to add it.

        Keyword arguments:
        filename -- name of the input file
        """
        cdef SCIP_Bool partial
        cdef SCIP_Bool error
        cdef SCIP_Bool stored
        cdef Solution solution

        fn = str_conversion(filename)
        solution = self.createSol()
        PY_SCIP_CALL(SCIPreadSolFile(self._scip, fn, solution.sol, False, &partial, &error))
        if error:
            raise Exception("SCIP: reading solution from file failed!")

        return solution

    def setSolVal(self, Solution solution, Variable var, val):
        """Set a variable in a solution.

        :param Solution solution: solution to be modified
        :param Variable var: variable in the solution
        :param val: value of the specified variable

        """
        cdef SCIP_SOL* _sol
        _sol = <SCIP_SOL*>solution.sol
        PY_SCIP_CALL(SCIPsetSolVal(self._scip, _sol, var.var, val))

    def trySol(self, Solution solution, printreason=True, completely=False, checkbounds=True, checkintegrality=True, checklprows=True, free=True):
        """Check given primal solution for feasibility and try to add it to the storage.

        :param Solution solution: solution to store
        :param printreason: should all reasons of violations be printed? (Default value = True)
        :param completely: should all violation be checked? (Default value = False)
        :param checkbounds: should the bounds of the variables be checked? (Default value = True)
        :param checkintegrality: has integrality to be checked? (Default value = True)
        :param checklprows: have current LP rows (both local and global) to be checked? (Default value = True)
        :param free: should solution be freed? (Default value = True)

        """
        cdef SCIP_Bool stored
        if free:
            PY_SCIP_CALL(SCIPtrySolFree(self._scip, &solution.sol, printreason, completely, checkbounds, checkintegrality, checklprows, &stored))
        else:
            PY_SCIP_CALL(SCIPtrySol(self._scip, solution.sol, printreason, completely, checkbounds, checkintegrality, checklprows, &stored))
        return stored

    def addSol(self, Solution solution, free=True):
        """Try to add a solution to the storage.

        :param Solution solution: solution to store
        :param free: should solution be freed afterwards? (Default value = True)

        """
        cdef SCIP_Bool stored
        if free:
            PY_SCIP_CALL(SCIPaddSolFree(self._scip, &solution.sol, &stored))
        else:
            PY_SCIP_CALL(SCIPaddSol(self._scip, solution.sol, &stored))
        return stored

    def freeSol(self, Solution solution):
        """Free given solution

        :param Solution solution: solution to be freed

        """
        PY_SCIP_CALL(SCIPfreeSol(self._scip, &solution.sol))

    def getSols(self):
        """Retrieve list of all feasible primal solutions stored in the solution storage."""
        cdef SCIP_SOL** _sols
        cdef SCIP_SOL* _sol
        _sols = SCIPgetSols(self._scip)
        nsols = SCIPgetNSols(self._scip)
        sols = []

        for i in range(nsols):
            sols.append(Solution.create(_sols[i]))

        return sols

    def getBestSol(self):
        """Retrieve currently best known feasible primal solution."""
        self._bestSol = Solution.create(SCIPgetBestSol(self._scip))
        return self._bestSol

    def getSolObjVal(self, Solution sol, original=True):
        """Retrieve the objective value of the solution.

        :param Solution sol: solution
        :param original: objective value in original space (Default value = True)

        """
        if sol == None:
            sol = Solution.create(NULL)
        if original:
            objval = SCIPgetSolOrigObj(self._scip, sol.sol)
        else:
            objval = SCIPgetSolTransObj(self._scip, sol.sol)
        return objval

    def getObjVal(self, original=True):
        """Retrieve the objective value of value of best solution.
        Can only be called after solving is completed.

        :param original: objective value in original space (Default value = True)

        """
        if not self.getStage() >= SCIP_STAGE_SOLVING:
            raise Warning("method cannot be called before problem is solved")
        return self.getSolObjVal(self._bestSol, original)

    def getSolVal(self, Solution sol, Variable var):
        """Retrieve value of given variable in the given solution or in
        the LP/pseudo solution if sol == None

        :param Solution sol: solution
        :param Variable var: variable to query the value of

        """
        if sol == None:
            sol = Solution.create(NULL)
        return SCIPgetSolVal(self._scip, sol.sol, var.var)

    def getVal(self, Variable var):
        """Retrieve the value of the best known solution.
        Can only be called after solving is completed.

        :param Variable var: variable to query the value of

        """
        if not self.getStage() >= SCIP_STAGE_SOLVING:
            raise Warning("method cannot be called before problem is solved")
        return self.getSolVal(self._bestSol, var)

    def getPrimalbound(self):
        """Retrieve the best primal bound."""
        return SCIPgetPrimalbound(self._scip)

    def getDualbound(self):
        """Retrieve the best dual bound."""
        return SCIPgetDualbound(self._scip)

    def getDualboundRoot(self):
        """Retrieve the best root dual bound."""
        return SCIPgetDualboundRoot(self._scip)

    def writeName(self, Variable var):
        """Write the name of the variable to the std out.

        :param Variable var: variable

        """
        PY_SCIP_CALL(SCIPwriteVarName(self._scip, NULL, var.var, False))

    def getStage(self):
        """Retrieve current SCIP stage"""
        return SCIPgetStage(self._scip)

    def getStatus(self):
        """Retrieve solution status."""
        cdef SCIP_STATUS stat = SCIPgetStatus(self._scip)
        if stat == SCIP_STATUS_OPTIMAL:
            return "optimal"
        elif stat == SCIP_STATUS_TIMELIMIT:
            return "timelimit"
        elif stat == SCIP_STATUS_INFEASIBLE:
            return "infeasible"
        elif stat == SCIP_STATUS_UNBOUNDED:
            return "unbounded"
        else:
            return "unknown"

    def getObjectiveSense(self):
        """Retrieve objective sense."""
        cdef SCIP_OBJSENSE sense = SCIPgetObjsense(self._scip)
        if sense == SCIP_OBJSENSE_MAXIMIZE:
            return "maximize"
        elif sense == SCIP_OBJSENSE_MINIMIZE:
            return "minimize"
        else:
            return "unknown"

    def catchEvent(self, eventtype, Eventhdlr eventhdlr):
        cdef SCIP_EVENTHDLR* _eventhdlr
        if isinstance(eventhdlr, Eventhdlr):
            n = str_conversion(eventhdlr.name)
            _eventhdlr = SCIPfindEventhdlr(self._scip, n)
        else:
            raise Warning("event handler not found")
        PY_SCIP_CALL(SCIPcatchEvent(self._scip, eventtype, _eventhdlr, NULL, NULL))

    def dropEvent(self, eventtype, Eventhdlr eventhdlr):
        cdef SCIP_EVENTHDLR* _eventhdlr
        if isinstance(eventhdlr, Eventhdlr):
            n = str_conversion(eventhdlr.name)
            _eventhdlr = SCIPfindEventhdlr(self._scip, n)
        else:
            raise Warning("event handler not found")
        PY_SCIP_CALL(SCIPdropEvent(self._scip, eventtype, _eventhdlr, NULL, -1))

    def catchVarEvent(self, Variable var, eventtype, Eventhdlr eventhdlr):
        cdef SCIP_EVENTHDLR* _eventhdlr
        if isinstance(eventhdlr, Eventhdlr):
            n = str_conversion(eventhdlr.name)
            _eventhdlr = SCIPfindEventhdlr(self._scip, n)
        else:
            raise Warning("event handler not found")
        PY_SCIP_CALL(SCIPcatchVarEvent(self._scip, var.var, eventtype, _eventhdlr, NULL, NULL))

    def dropVarEvent(self, Variable var, eventtype, Eventhdlr eventhdlr):
        cdef SCIP_EVENTHDLR* _eventhdlr
        if isinstance(eventhdlr, Eventhdlr):
            n = str_conversion(eventhdlr.name)
            _eventhdlr = SCIPfindEventhdlr(self._scip, n)
        else:
            raise Warning("event handler not found")
        PY_SCIP_CALL(SCIPdropVarEvent(self._scip, var.var, eventtype, _eventhdlr, NULL, -1))

    def catchRowEvent(self, Row row, eventtype, Eventhdlr eventhdlr):
        cdef SCIP_EVENTHDLR* _eventhdlr
        if isinstance(eventhdlr, Eventhdlr):
            n = str_conversion(eventhdlr.name)
            _eventhdlr = SCIPfindEventhdlr(self._scip, n)
        else:
            raise Warning("event handler not found")
        PY_SCIP_CALL(SCIPcatchRowEvent(self._scip, row.row, eventtype, _eventhdlr, NULL, NULL))

    def dropRowEvent(self, Row row, eventtype, Eventhdlr eventhdlr):
        cdef SCIP_EVENTHDLR* _eventhdlr
        if isinstance(eventhdlr, Eventhdlr):
            n = str_conversion(eventhdlr.name)
            _eventhdlr = SCIPfindEventhdlr(self._scip, n)
        else:
            raise Warning("event handler not found")
        PY_SCIP_CALL(SCIPdropRowEvent(self._scip, row.row, eventtype, _eventhdlr, NULL, -1))

    # Statistic Methods

    def printStatistics(self):
        """Print statistics."""
        PY_SCIP_CALL(SCIPprintStatistics(self._scip, NULL))

    def writeStatistics(self, filename="origprob.stats"):
      """Write statistics to a file.

      Keyword arguments:
      filename -- name of the output file
      """
      # use this doubled opening pattern to ensure that IOErrors are
      #   triggered early and in Python not in C,Cython or SCIP.
      with open(filename, "w") as f:
          cfile = fdopen(f.fileno(), "w")
          PY_SCIP_CALL(SCIPprintStatistics(self._scip, cfile))

    # Verbosity Methods

    def hideOutput(self, quiet = True):
        """Hide the output.

        :param quiet: hide output? (Default value = True)

        """
        SCIPsetMessagehdlrQuiet(self._scip, quiet)

    # Parameter Methods

    def setBoolParam(self, name, value):
        """Set a boolean-valued parameter.

        :param name: name of parameter
        :param value: value of parameter

        """
        n = str_conversion(name)
        PY_SCIP_CALL(SCIPsetBoolParam(self._scip, n, value))

    def setIntParam(self, name, value):
        """Set an int-valued parameter.

        :param name: name of parameter
        :param value: value of parameter

        """
        n = str_conversion(name)
        PY_SCIP_CALL(SCIPsetIntParam(self._scip, n, value))

    def setLongintParam(self, name, value):
        """Set a long-valued parameter.

        :param name: name of parameter
        :param value: value of parameter

        """
        n = str_conversion(name)
        PY_SCIP_CALL(SCIPsetLongintParam(self._scip, n, value))

    def setRealParam(self, name, value):
        """Set a real-valued parameter.

        :param name: name of parameter
        :param value: value of parameter

        """
        n = str_conversion(name)
        PY_SCIP_CALL(SCIPsetRealParam(self._scip, n, value))

    def setCharParam(self, name, value):
        """Set a char-valued parameter.

        :param name: name of parameter
        :param value: value of parameter

        """
        n = str_conversion(name)
        PY_SCIP_CALL(SCIPsetCharParam(self._scip, n, value))

    def setStringParam(self, name, value):
        """Set a string-valued parameter.

        :param name: name of parameter
        :param value: value of parameter

        """
        n = str_conversion(name)
        PY_SCIP_CALL(SCIPsetStringParam(self._scip, n, value))

    def setParam(self, name, value):
        """Set a parameter with value in int, bool, real, long, char or str.

        :param name: name of parameter
        :param value: value of parameter
        """
        cdef SCIP_PARAM* param

        n = str_conversion(name)
        param = SCIPgetParam(self._scip, n)

        if param == NULL:
            raise KeyError("Not a valid parameter name")

        paramtype =  SCIPparamGetType(param)

        if paramtype == SCIP_PARAMTYPE_BOOL:
            PY_SCIP_CALL(SCIPsetBoolParam(self._scip, n, value))
        elif paramtype == SCIP_PARAMTYPE_INT:
            PY_SCIP_CALL(SCIPsetIntParam(self._scip, n, value))
        elif paramtype == SCIP_PARAMTYPE_LONGINT:
            PY_SCIP_CALL(SCIPsetLongintParam(self._scip, n, value))
        elif paramtype == SCIP_PARAMTYPE_REAL:
            PY_SCIP_CALL(SCIPsetRealParam(self._scip, n, value))
        elif paramtype == SCIP_PARAMTYPE_CHAR:
            PY_SCIP_CALL(SCIPsetCharParam(self._scip, n, value))
        elif paramtype == SCIP_PARAMTYPE_STRING:
            PY_SCIP_CALL(SCIPsetStringParam(self._scip, n, value))


    def getParam(self, name):
        """Get the value of a parameter of type
        int, bool, real, long, char or str.

        :param name: name of parameter
        """
        cdef SCIP_PARAM* param

        n = str_conversion(name)
        param = SCIPgetParam(self._scip, n)

        if param == NULL:
            raise KeyError("Not a valid parameter name")

        paramtype =  SCIPparamGetType(param)

        if paramtype == SCIP_PARAMTYPE_BOOL:
            return SCIPparamGetBool(param)
        elif paramtype == SCIP_PARAMTYPE_INT:
            return SCIPparamGetInt(param)
        elif paramtype == SCIP_PARAMTYPE_LONGINT:
            return SCIPparamGetLongint(param)
        elif paramtype == SCIP_PARAMTYPE_REAL:
            return SCIPparamGetReal(param)
        elif paramtype == SCIP_PARAMTYPE_CHAR:
            return SCIPparamGetChar(param)
        elif paramtype == SCIP_PARAMTYPE_STRING:
            return SCIPparamGetString(param)


    def readParams(self, file):
        """Read an external parameter file.

        :param file: file to be read

        """
        absfile = str_conversion(abspath(file))
        PY_SCIP_CALL(SCIPreadParams(self._scip, absfile))

    def writeParams(self, filename='param.set', comments = True, onlychanged = True):
        """Write parameter settings to an external file.

        :param filename: file to be written (Default value = 'param.set')
        :param comments: write parameter descriptions as comments? (Default value = True)
        :param onlychanged: write only modified parameters (Default value = True)

        """
        fn = str_conversion(filename)
        PY_SCIP_CALL(SCIPwriteParams(self._scip, fn, comments, onlychanged))
        print('wrote parameter settings to file ' + filename)

    def resetParam(self, name):
        """Reset parameter setting to its default value

        :param name: parameter to reset

        """
        n = str_conversion(name)
        PY_SCIP_CALL(SCIPresetParam(self._scip, n))

    def resetParams(self):
        """Reset parameter settings to their default values"""
        PY_SCIP_CALL(SCIPresetParams(self._scip))

    def setEmphasis(self, paraemphasis, quiet = True):
        """Set emphasis settings

        :param paraemphasis: emphasis to set
        :param quiet: hide output? (Default value = True)

        """
        PY_SCIP_CALL(SCIPsetEmphasis(self._scip, paraemphasis, quiet))

    def readProblem(self, file, extension = None):
        """Read a problem instance from an external file.

        :param file: file to be read
        :param extension: specify file extension/type (Default value = None)

        """
        absfile = str_conversion(abspath(file))
        if extension is None:
            PY_SCIP_CALL(SCIPreadProb(self._scip, absfile, NULL))
        else:
            extension = str_conversion(extension)
            PY_SCIP_CALL(SCIPreadProb(self._scip, absfile, extension))

    # Counting functions

    def count(self):
        """Counts the number of feasible points of problem."""
        PY_SCIP_CALL(SCIPcount(self._scip))

    def getNCountedSols(self):
        """Get number of feasible solution."""
        cdef SCIP_Bool valid
        cdef SCIP_Longint nsols

        nsols = SCIPgetNCountedSols(self._scip, &valid)
        if not valid:
            print('total number of solutions found is not valid!')
        return nsols

    def setParamsCountsols(self):
        """Sets SCIP parameters such that a valid counting process is possible."""
        PY_SCIP_CALL(SCIPsetParamsCountsols(self._scip))

    def freeReoptSolve(self):
        """Frees all solution process data and prepares for reoptimization"""
        PY_SCIP_CALL(SCIPfreeReoptSolve(self._scip))

    def chgReoptObjective(self, coeffs, sense = 'minimize'):
        """Establish the objective function as a linear expression.

        :param coeffs: the coefficients
        :param sense: the objective sense (Default value = 'minimize')

        """

        cdef SCIP_OBJSENSE objsense

        if sense == "minimize":
            objsense = SCIP_OBJSENSE_MINIMIZE
        elif sense == "maximize":
            objsense = SCIP_OBJSENSE_MAXIMIZE
        else:
            raise Warning("unrecognized optimization sense: %s" % sense)

        assert isinstance(coeffs, Expr)

        if coeffs.degree() > 1:
            raise ValueError("Nonlinear objective functions are not supported!")
        if coeffs[CONST] != 0.0:
            raise ValueError("Constant offsets in objective are not supported!")

        cdef SCIP_VAR** _vars
        cdef int _nvars
        _vars = SCIPgetOrigVars(self._scip)
        _nvars = SCIPgetNOrigVars(self._scip)
        _coeffs = <SCIP_Real*> malloc(_nvars * sizeof(SCIP_Real))

        for i in range(_nvars):
            _coeffs[i] = 0.0

        for term, coef in coeffs.terms.items():
            # avoid CONST term of Expr
            if term != CONST:
                assert len(term) == 1
                var = <Variable>term[0]
                for i in range(_nvars):
                    if _vars[i] == var.var:
                        _coeffs[i] = coef

        PY_SCIP_CALL(SCIPchgReoptObjective(self._scip, objsense, _vars, &_coeffs[0], _nvars))

        free(_coeffs)

# debugging memory management
def is_memory_freed():
    return BMSgetMemoryUsed() == 0

def print_memory_in_use():
    BMScheckEmptyMemory()<|MERGE_RESOLUTION|>--- conflicted
+++ resolved
@@ -10,11 +10,7 @@
 
 include "expr.pxi"
 include "lp.pxi"
-<<<<<<< HEAD
-
 include "benders.pxi"
-=======
->>>>>>> ef9d1fcd
 include "branchrule.pxi"
 include "conshdlr.pxi"
 include "event.pxi"
