--- conflicted
+++ resolved
@@ -290,19 +290,17 @@
         cdef SCIP_NODE* node = SCIPeventGetNode(self.event)
         return Node.create(node)
 
-<<<<<<< HEAD
-    def __hash__(self):
-        return hash(<size_t>self.event)
-
-    def __eq__(self, other):
-        return (self.__class__ == other.__class__
-                and self.event == (<Event>other).event)
-=======
     def getRow(self):
         """gets row for a row event"""
         cdef SCIP_ROW* row = SCIPeventGetRow(self.event)
         return Row.create(row)
->>>>>>> 22577beb
+
+    def __hash__(self):
+        return hash(<size_t>self.event)
+
+    def __eq__(self, other):
+        return (self.__class__ == other.__class__
+                and self.event == (<Event>other).event)
 
 cdef class Column:
     """Base class holding a pointer to corresponding SCIP_COL"""
