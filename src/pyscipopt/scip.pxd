--- conflicted
+++ resolved
@@ -263,18 +263,16 @@
         SCIP_BRANCHDIR_FIXED     = 2
         SCIP_BRANCHDIR_AUTO      = 3
 
-<<<<<<< HEAD
+    ctypedef enum SCIP_BOUNDCHGTYPE:
+        SCIP_BOUNDCHGTYPE_BRANCHING = 0
+        SCIP_BOUNDCHGTYPE_CONSINFER = 1
+        SCIP_BOUNDCHGTYPE_PROPINFER = 2
+
     ctypedef enum SCIP_ROWORIGINTYPE:
         SCIP_ROWORIGINTYPE_UNSPEC = 0
         SCIP_ROWORIGINTYPE_CONS   = 1
         SCIP_ROWORIGINTYPE_SEPA   = 2
         SCIP_ROWORIGINTYPE_REOPT  = 3
-=======
-    ctypedef enum SCIP_BOUNDCHGTYPE:
-        SCIP_BOUNDCHGTYPE_BRANCHING = 0
-        SCIP_BOUNDCHGTYPE_CONSINFER = 1
-        SCIP_BOUNDCHGTYPE_PROPINFER = 2
->>>>>>> 2405fa11
 
     ctypedef bint SCIP_Bool
 
