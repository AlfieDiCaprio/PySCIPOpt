##@file scip.pxd
#@brief holding prototype of the SCIP public functions to use them in PySCIPOpt
cdef extern from "scip/scip.h":
    # SCIP internal types
    ctypedef enum SCIP_RETCODE:
        SCIP_OKAY               =   1
        SCIP_ERROR              =   0
        SCIP_NOMEMORY           =  -1
        SCIP_READERROR          =  -2
        SCIP_WRITEERROR         =  -3
        SCIP_NOFILE             =  -4
        SCIP_FILECREATEERROR    =  -5
        SCIP_LPERROR            =  -6
        SCIP_NOPROBLEM          =  -7
        SCIP_INVALIDCALL        =  -8
        SCIP_INVALIDDATA        =  -9
        SCIP_INVALIDRESULT      = -10
        SCIP_PLUGINNOTFOUND     = -11
        SCIP_PARAMETERUNKNOWN   = -12
        SCIP_PARAMETERWRONGTYPE = -13
        SCIP_PARAMETERWRONGVAL  = -14
        SCIP_KEYALREADYEXISTING = -15
        SCIP_MAXDEPTHLEVEL      = -16

    ctypedef enum SCIP_VARTYPE:
        SCIP_VARTYPE_BINARY     = 0
        SCIP_VARTYPE_INTEGER    = 1
        SCIP_VARTYPE_IMPLINT    = 2
        SCIP_VARTYPE_CONTINUOUS = 3

    ctypedef enum SCIP_OBJSENSE:
        SCIP_OBJSENSE_MAXIMIZE = -1
        SCIP_OBJSENSE_MINIMIZE =  1

    # This version is used in LPI.
    ctypedef enum SCIP_OBJSEN:
        SCIP_OBJSEN_MAXIMIZE = -1
        SCIP_OBJSEN_MINIMIZE =  1

    ctypedef enum SCIP_BOUNDTYPE:
        SCIP_BOUNDTYPE_LOWER = 0
        SCIP_BOUNDTYPE_UPPER = 1

    ctypedef enum SCIP_RESULT:
        SCIP_DIDNOTRUN   =   1
        SCIP_DELAYED     =   2
        SCIP_DIDNOTFIND  =   3
        SCIP_FEASIBLE    =   4
        SCIP_INFEASIBLE  =   5
        SCIP_UNBOUNDED   =   6
        SCIP_CUTOFF      =   7
        SCIP_SEPARATED   =   8
        SCIP_NEWROUND    =   9
        SCIP_REDUCEDDOM  =  10
        SCIP_CONSADDED   =  11
        SCIP_CONSCHANGED =  12
        SCIP_BRANCHED    =  13
        SCIP_SOLVELP     =  14
        SCIP_FOUNDSOL    =  15
        SCIP_SUSPENDED   =  16
        SCIP_SUCCESS     =  17

    ctypedef enum SCIP_STATUS:
        SCIP_STATUS_UNKNOWN        =  0
        SCIP_STATUS_USERINTERRUPT  =  1
        SCIP_STATUS_NODELIMIT      =  2
        SCIP_STATUS_TOTALNODELIMIT =  3
        SCIP_STATUS_STALLNODELIMIT =  4
        SCIP_STATUS_TIMELIMIT      =  5
        SCIP_STATUS_MEMLIMIT       =  6
        SCIP_STATUS_GAPLIMIT       =  7
        SCIP_STATUS_SOLLIMIT       =  8
        SCIP_STATUS_BESTSOLLIMIT   =  9
        SCIP_STATUS_RESTARTLIMIT   = 10
        SCIP_STATUS_OPTIMAL        = 11
        SCIP_STATUS_INFEASIBLE     = 12
        SCIP_STATUS_UNBOUNDED      = 13
        SCIP_STATUS_INFORUNBD      = 14

    ctypedef enum SCIP_STAGE:
        SCIP_STAGE_INIT         =  0
        SCIP_STAGE_PROBLEM      =  1
        SCIP_STAGE_TRANSFORMING =  2
        SCIP_STAGE_TRANSFORMED  =  3
        SCIP_STAGE_INITPRESOLVE =  4
        SCIP_STAGE_PRESOLVING   =  5
        SCIP_STAGE_EXITPRESOLVE =  6
        SCIP_STAGE_PRESOLVED    =  7
        SCIP_STAGE_INITSOLVE    =  8
        SCIP_STAGE_SOLVING      =  9
        SCIP_STAGE_SOLVED       = 10
        SCIP_STAGE_EXITSOLVE    = 11
        SCIP_STAGE_FREETRANS    = 12
        SCIP_STAGE_FREE         = 13

    ctypedef enum SCIP_NODETYPE:
        SCIP_NODETYPE_FOCUSNODE   =  0
        SCIP_NODETYPE_PROBINGNODE =  1
        SCIP_NODETYPE_SIBLING     =  2
        SCIP_NODETYPE_CHILD       =  3
        SCIP_NODETYPE_LEAF        =  4
        SCIP_NODETYPE_DEADEND     =  5
        SCIP_NODETYPE_JUNCTION    =  6
        SCIP_NODETYPE_PSEUDOFORK  =  7
        SCIP_NODETYPE_FORK        =  8
        SCIP_NODETYPE_SUBROOT     =  9
        SCIP_NODETYPE_REFOCUSNODE = 10

    ctypedef enum SCIP_PARAMSETTING:
        SCIP_PARAMSETTING_DEFAULT    = 0
        SCIP_PARAMSETTING_AGGRESSIVE = 1
        SCIP_PARAMSETTING_FAST       = 2
        SCIP_PARAMSETTING_OFF        = 3

    ctypedef enum SCIP_PARAMTYPE:
        SCIP_PARAMTYPE_BOOL    = 0
        SCIP_PARAMTYPE_INT     = 1
        SCIP_PARAMTYPE_LONGINT = 2
        SCIP_PARAMTYPE_REAL    = 3
        SCIP_PARAMTYPE_CHAR    = 4
        SCIP_PARAMTYPE_STRING  = 5

    ctypedef enum SCIP_PARAMEMPHASIS:
        SCIP_PARAMEMPHASIS_DEFAULT      = 0
        SCIP_PARAMEMPHASIS_CPSOLVER     = 1
        SCIP_PARAMEMPHASIS_EASYCIP      = 2
        SCIP_PARAMEMPHASIS_FEASIBILITY  = 3
        SCIP_PARAMEMPHASIS_HARDLP       = 4
        SCIP_PARAMEMPHASIS_OPTIMALITY   = 5
        SCIP_PARAMEMPHASIS_COUNTER      = 6
        SCIP_PARAMEMPHASIS_PHASEFEAS    = 7
        SCIP_PARAMEMPHASIS_PHASEIMPROVE = 8
        SCIP_PARAMEMPHASIS_PHASEPROOF   = 9

    ctypedef enum SCIP_PROPTIMING:
        SCIP_PROPTIMING_BEFORELP     = 0x001u
        SCIP_PROPTIMING_DURINGLPLOOP = 0x002u
        SCIP_PROPTIMING_AFTERLPLOOP  = 0x004u
        SCIP_PROPTIMING_AFTERLPNODE  = 0x008u

    ctypedef enum SCIP_PRESOLTIMING:
        SCIP_PRESOLTIMING_NONE       = 0x002u
        SCIP_PRESOLTIMING_FAST       = 0x004u
        SCIP_PRESOLTIMING_MEDIUM     = 0x008u
        SCIP_PRESOLTIMING_EXHAUSTIVE = 0x010u

    ctypedef enum SCIP_HEURTIMING:
        SCIP_HEURTIMING_BEFORENODE        = 0x001u
        SCIP_HEURTIMING_DURINGLPLOOP      = 0x002u
        SCIP_HEURTIMING_AFTERLPLOOP       = 0x004u
        SCIP_HEURTIMING_AFTERLPNODE       = 0x008u
        SCIP_HEURTIMING_AFTERPSEUDONODE   = 0x010u
        SCIP_HEURTIMING_AFTERLPPLUNGE     = 0x020u
        SCIP_HEURTIMING_AFTERPSEUDOPLUNGE = 0x040u
        SCIP_HEURTIMING_DURINGPRICINGLOOP = 0x080u
        SCIP_HEURTIMING_BEFOREPRESOL      = 0x100u
        SCIP_HEURTIMING_DURINGPRESOLLOOP  = 0x200u
        SCIP_HEURTIMING_AFTERPROPLOOP     = 0x400u

    ctypedef enum SCIP_EXPROP:
        SCIP_EXPR_VARIDX    =  1
        SCIP_EXPR_CONST     =  2
        SCIP_EXPR_PARAM     =  3
        SCIP_EXPR_PLUS      =  8
        SCIP_EXPR_MINUS     =  9
        SCIP_EXPR_MUL       = 10
        SCIP_EXPR_DIV       = 11
        SCIP_EXPR_SQUARE    = 12
        SCIP_EXPR_SQRT      = 13
        SCIP_EXPR_REALPOWER = 14
        SCIP_EXPR_INTPOWER  = 15
        SCIP_EXPR_SIGNPOWER = 16
        SCIP_EXPR_EXP       = 17
        SCIP_EXPR_LOG       = 18
        SCIP_EXPR_SIN       = 19
        SCIP_EXPR_COS       = 20
        SCIP_EXPR_TAN       = 21
        SCIP_EXPR_MIN       = 24
        SCIP_EXPR_MAX       = 25
        SCIP_EXPR_ABS       = 26
        SCIP_EXPR_SIGN      = 27
        SCIP_EXPR_SUM       = 64
        SCIP_EXPR_PRODUCT   = 65
        SCIP_EXPR_LINEAR    = 66
        SCIP_EXPR_QUADRATIC = 67
        SCIP_EXPR_POLYNOMIAL= 68
        SCIP_EXPR_USER      = 69
        SCIP_EXPR_LAST      = 70


    ctypedef enum SCIP_BASESTAT:
        SCIP_BASESTAT_LOWER = 0
        SCIP_BASESTAT_BASIC = 1
        SCIP_BASESTAT_UPPER = 2
        SCIP_BASESTAT_ZERO  = 3


    ctypedef enum SCIP_EVENTTYPE:
        SCIP_EVENTTYPE_DISABLED         = 0x00000000u
        SCIP_EVENTTYPE_VARADDED         = 0x00000001u
        SCIP_EVENTTYPE_VARDELETED       = 0x00000002u
        SCIP_EVENTTYPE_VARFIXED         = 0x00000004u
        SCIP_EVENTTYPE_VARUNLOCKED      = 0x00000008u
        SCIP_EVENTTYPE_OBJCHANGED       = 0x00000010u
        SCIP_EVENTTYPE_GLBCHANGED       = 0x00000020u
        SCIP_EVENTTYPE_GUBCHANGED       = 0x00000040u
        SCIP_EVENTTYPE_LBTIGHTENED      = 0x00000080u
        SCIP_EVENTTYPE_LBRELAXED        = 0x00000100u
        SCIP_EVENTTYPE_UBTIGHTENED      = 0x00000200u
        SCIP_EVENTTYPE_UBRELAXED        = 0x00000400u
        SCIP_EVENTTYPE_GHOLEADDED       = 0x00000800u
        SCIP_EVENTTYPE_GHOLEREMOVED     = 0x00001000u
        SCIP_EVENTTYPE_LHOLEADDED       = 0x00002000u
        SCIP_EVENTTYPE_LHOLEREMOVED     = 0x00004000u
        SCIP_EVENTTYPE_IMPLADDED        = 0x00008000u
        SCIP_EVENTTYPE_PRESOLVEROUND    = 0x00010000u
        SCIP_EVENTTYPE_NODEFOCUSED      = 0x00020000u
        SCIP_EVENTTYPE_NODEFEASIBLE     = 0x00040000u
        SCIP_EVENTTYPE_NODEINFEASIBLE   = 0x00080000u
        SCIP_EVENTTYPE_NODEBRANCHED     = 0x00100000u
        SCIP_EVENTTYPE_FIRSTLPSOLVED    = 0x00200000u
        SCIP_EVENTTYPE_LPSOLVED         = 0x00400000u
        SCIP_EVENTTYPE_POORSOLFOUND     = 0x00800000u
        SCIP_EVENTTYPE_BESTSOLFOUND     = 0x01000000u
        SCIP_EVENTTYPE_ROWADDEDSEPA     = 0x02000000u
        SCIP_EVENTTYPE_ROWDELETEDSEPA   = 0x04000000u
        SCIP_EVENTTYPE_ROWADDEDLP       = 0x08000000u
        SCIP_EVENTTYPE_ROWDELETEDLP     = 0x10000000u
        SCIP_EVENTTYPE_ROWCOEFCHANGED   = 0x20000000u
        SCIP_EVENTTYPE_ROWCONSTCHANGED  = 0x40000000u
        SCIP_EVENTTYPE_ROWSIDECHANGED   = 0x80000000u
        SCIP_EVENTTYPE_SYNC             = 0x100000000u

        SCIP_EVENTTYPE_LPEVENT          = SCIP_EVENTTYPE_FIRSTLPSOLVED | SCIP_EVENTTYPE_LPSOLVED

    ctypedef enum SCIP_LPSOLQUALITY:
        SCIP_LPSOLQUALITY_ESTIMCONDITION = 0
        SCIP_LPSOLQUALITY_EXACTCONDITION = 1

    ctypedef enum SCIP_LOCKTYPE:
        SCIP_LOCKTYPE_MODEL    = 0
        SCIP_LOCKTYPE_CONFLICT = 1

    ctypedef enum SCIP_BENDERSENFOTYPE:
        SCIP_BENDERSENFOTYPE_LP      = 1
        SCIP_BENDERSENFOTYPE_RELAX   = 2
        SCIP_BENDERSENFOTYPE_PSEUDO  = 3
        SCIP_BENDERSENFOTYPE_CHECK   = 4

    ctypedef enum SCIP_LPSOLSTAT:
        SCIP_LPSOLSTAT_NOTSOLVED    = 0
        SCIP_LPSOLSTAT_OPTIMAL      = 1
        SCIP_LPSOLSTAT_INFEASIBLE   = 2
        SCIP_LPSOLSTAT_UNBOUNDEDRAY = 3
        SCIP_LPSOLSTAT_OBJLIMIT     = 4
        SCIP_LPSOLSTAT_ITERLIMIT    = 5
        SCIP_LPSOLSTAT_TIMELIMIT    = 6
        SCIP_LPSOLSTAT_ERROR        = 7

    ctypedef enum SCIP_BRANCHDIR:
        SCIP_BRANCHDIR_DOWNWARDS = 0
        SCIP_BRANCHDIR_UPWARDS   = 1
        SCIP_BRANCHDIR_FIXED     = 2
        SCIP_BRANCHDIR_AUTO      = 3

    ctypedef enum SCIP_BOUNDCHGTYPE:
        SCIP_BOUNDCHGTYPE_BRANCHING = 0
        SCIP_BOUNDCHGTYPE_CONSINFER = 1
        SCIP_BOUNDCHGTYPE_PROPINFER = 2

    ctypedef enum SCIP_ROWORIGINTYPE:
        SCIP_ROWORIGINTYPE_UNSPEC = 0
        SCIP_ROWORIGINTYPE_CONS   = 1
        SCIP_ROWORIGINTYPE_SEPA   = 2
        SCIP_ROWORIGINTYPE_REOPT  = 3

    ctypedef bint SCIP_Bool

    ctypedef long long SCIP_Longint

    ctypedef double SCIP_Real

    ctypedef struct SCIP:
        pass

    ctypedef struct SCIP_VAR:
        pass

    ctypedef struct SCIP_CONS:
        pass

    ctypedef struct SCIP_ROW:
        pass

    ctypedef struct SCIP_NLROW:
        pass

    ctypedef struct SCIP_COL:
        pass

    ctypedef struct SCIP_SOL:
        pass

    ctypedef struct FILE:
        pass

    ctypedef struct SCIP_READER:
        pass

    ctypedef struct SCIP_READERDATA:
        pass

    ctypedef struct SCIP_PROBDATA:
        pass

    ctypedef struct SCIP_PRICER:
        pass

    ctypedef struct SCIP_PRICERDATA:
        pass

    ctypedef struct SCIP_PROP:
        pass

    ctypedef struct SCIP_PROPDATA:
        pass

    ctypedef struct SCIP_PROPTIMING:
        pass

    ctypedef struct SCIP_PRESOLTIMING:
        pass

    ctypedef struct SCIP_PRESOL:
        pass

    ctypedef struct SCIP_PRESOLDATA:
        pass

    ctypedef struct SCIP_HEUR:
        pass

    ctypedef struct SCIP_HEURDATA:
        pass

    ctypedef struct SCIP_RELAX:
        pass

    ctypedef struct SCIP_RELAXDATA:
        pass

    ctypedef struct SCIP_NODE:
        pass

    ctypedef struct SCIP_NODESEL:
        pass

    ctypedef struct SCIP_NODESELDATA:
        pass

    ctypedef struct SCIP_BRANCHRULE:
        pass

    ctypedef struct SCIP_BRANCHRULEDATA:
        pass

    ctypedef struct SCIP_PRESOL:
        pass

    ctypedef struct SCIP_HEURTIMING:
        pass

    ctypedef struct SCIP_SEPA:
        pass

    ctypedef struct SCIP_SEPADATA:
        pass

    ctypedef struct SCIP_CONSHDLR:
        pass

    ctypedef struct SCIP_CONSHDLRDATA:
        pass

    ctypedef struct SCIP_CONSDATA:
        pass

    ctypedef struct SCIP_VARDATA:
        pass

    ctypedef struct SCIP_EVENT:
        pass

    ctypedef struct SCIP_EVENTDATA:
        pass

    ctypedef struct SCIP_EVENTHDLR:
        pass

    ctypedef struct SCIP_EVENTHDLRDATA:
        pass

    ctypedef struct SCIP_DIVESET:
        pass

    ctypedef struct SCIP_HASHMAP:
        pass

    ctypedef struct SCIP_BOUNDTYPE:
        pass

    ctypedef struct SCIP_BDCHGIDX:
        pass

    ctypedef struct SCIP_MESSAGEHDLR:
        pass

    ctypedef struct SCIP_MESSAGEHDLRDATA:
        pass

    ctypedef struct SCIP_LPI:
        pass

    ctypedef struct BMS_BLKMEM:
        pass

    ctypedef struct SCIP_EXPR:
        pass

    ctypedef struct SCIP_EXPRTREE:
        pass

    ctypedef struct SCIP_EXPRDATA_MONOMIAL:
        pass

    ctypedef struct SCIP_BENDERS:
        pass

    ctypedef struct SCIP_BENDERSDATA:
        pass

    ctypedef struct SCIP_BENDERSCUT:
        pass

    ctypedef struct SCIP_BENDERSCUTDATA:
        pass

    ctypedef struct SCIP_QUADVAREVENTDATA:
        pass

    ctypedef struct SCIP_QUADVARTERM:
        SCIP_VAR* var
        SCIP_Real lincoef
        SCIP_Real sqrcoef
        int nadjbilin
        int adjbilinsize
        int* adjbilin
        SCIP_QUADVAREVENTDATA* eventdata

    ctypedef struct SCIP_BILINTERM:
        SCIP_VAR* var1
        SCIP_VAR* var2
        SCIP_Real coef

    ctypedef struct SCIP_QUADELEM:
        int idx1
        int idx2
        SCIP_Real coef

    ctypedef struct SCIP_BOUNDCHG:
        pass

    ctypedef union SCIP_DOMCHG:
        pass

    ctypedef void (*messagecallback) (SCIP_MESSAGEHDLR *messagehdlr, FILE *file, const char *msg)
    ctypedef void (*errormessagecallback) (void *data, FILE *file, const char *msg)
    ctypedef SCIP_RETCODE (*messagehdlrfree) (SCIP_MESSAGEHDLR *messagehdlr)

    # General SCIP Methods
    SCIP_RETCODE SCIPcreate(SCIP** scip)
    SCIP_RETCODE SCIPfree(SCIP** scip)
    SCIP_RETCODE SCIPcopy(SCIP*                 sourcescip,
                          SCIP*                 targetscip,
                          SCIP_HASHMAP*         varmap,
                          SCIP_HASHMAP*         consmap,
                          const char*           suffix,
                          SCIP_Bool             globalcopy,
                          SCIP_Bool             enablepricing,
                          SCIP_Bool             threadsafe,
                          SCIP_Bool             passmessagehdlr,
                          SCIP_Bool*            valid)
    SCIP_RETCODE SCIPcopyOrig(SCIP*                 sourcescip,
                              SCIP*                 targetscip,
                              SCIP_HASHMAP*         varmap,
                              SCIP_HASHMAP*         consmap,
                              const char*           suffix,
                              SCIP_Bool             enablepricing,
                              SCIP_Bool             threadsafe,
                              SCIP_Bool             passmessagehdlr,
                              SCIP_Bool*            valid)
    SCIP_RETCODE SCIPmessagehdlrCreate(SCIP_MESSAGEHDLR **messagehdlr,
                                       SCIP_Bool bufferedoutput,
                                       const char *filename,
                                       SCIP_Bool quiet,
                                       messagecallback,
                                       messagecallback,
                                       messagecallback,
                                       messagehdlrfree,
                                       SCIP_MESSAGEHDLRDATA *messagehdlrdata)

    SCIP_RETCODE SCIPsetMessagehdlr(SCIP* scip, SCIP_MESSAGEHDLR* messagehdlr)
    void SCIPsetMessagehdlrQuiet(SCIP* scip, SCIP_Bool quiet)
    void SCIPmessageSetErrorPrinting(errormessagecallback, void* data)
    SCIP_Real SCIPversion()
    void SCIPprintVersion(SCIP* scip, FILE* outfile)
    SCIP_Real SCIPgetTotalTime(SCIP* scip)
    SCIP_Real SCIPgetSolvingTime(SCIP* scip)
    SCIP_Real SCIPgetReadingTime(SCIP* scip)
    SCIP_Real SCIPgetPresolvingTime(SCIP* scip)
    SCIP_STAGE SCIPgetStage(SCIP* scip)
    SCIP_RETCODE SCIPsetProbName(SCIP* scip, char* name)
    const char* SCIPgetProbName(SCIP* scip)

    # Diving methods
    SCIP_RETCODE SCIPstartDive(SCIP* scip)
    SCIP_RETCODE SCIPchgVarObjDive(SCIP* scip, SCIP_VAR* var, SCIP_Real newobj)
    SCIP_RETCODE SCIPchgVarLbDive(SCIP* scip, SCIP_VAR* var, SCIP_Real newbound)
    SCIP_RETCODE SCIPchgVarUbDive(SCIP* scip, SCIP_VAR* var, SCIP_Real newbound)
    SCIP_Real SCIPgetVarLbDive(SCIP* scip, SCIP_VAR* var)
    SCIP_Real SCIPgetVarUbDive(SCIP* scip, SCIP_VAR* var)
    SCIP_RETCODE SCIPsolveDiveLP(SCIP* scip, int itlim, SCIP_Bool* lperror, SCIP_Bool* cutoff)
    SCIP_RETCODE SCIPchgRowLhsDive(SCIP* scip, SCIP_ROW* row, SCIP_Real newlhs)
    SCIP_RETCODE SCIPchgRowRhsDive(SCIP* scip, SCIP_ROW* row, SCIP_Real newrhs)
    SCIP_RETCODE SCIPaddRowDive(SCIP* scip, SCIP_ROW* row)
    SCIP_RETCODE SCIPendDive(SCIP* scip)

    # Probing methods
    SCIP_RETCODE SCIPstartProbing(SCIP* scip)
    SCIP_RETCODE SCIPnewProbingNode(SCIP* scip)
    SCIP_RETCODE SCIPgetProbingDepth(SCIP* scip)
    SCIP_RETCODE SCIPbacktrackProbing(SCIP* scip, int probingdepth)
    SCIP_RETCODE SCIPchgVarObjProbing(SCIP* scip, SCIP_VAR* var, SCIP_Real newobj)
    SCIP_RETCODE SCIPchgVarUbProbing(SCIP* scip, SCIP_VAR* var, SCIP_Real newbound)
    SCIP_RETCODE SCIPchgVarLbProbing(SCIP* scip, SCIP_VAR* var, SCIP_Real newbound)
    SCIP_RETCODE SCIPsolveProbingLP(SCIP* scip, int itlim, SCIP_Bool* lperror, SCIP_Bool* cutoff)
    SCIP_RETCODE SCIPendProbing(SCIP* scip)
    SCIP_RETCODE SCIPfixVarProbing(SCIP* scip, SCIP_VAR* var, SCIP_Real fixedval)
    SCIP_Bool SCIPisObjChangedProbing(SCIP* scip)
    SCIP_Bool SCIPinProbing(SCIP* scip)
    SCIP_RETCODE SCIPapplyCutsProbing(SCIP* scip, SCIP_Bool* cutoff)
    SCIP_RETCODE SCIPpropagateProbing(SCIP* scip, int maxproprounds, SCIP_Bool* cutoff, SCIP_Longint* ndomredsfound)


    # Event Methods
    SCIP_RETCODE SCIPcatchEvent(SCIP* scip,
                                SCIP_EVENTTYPE eventtype,
                                SCIP_EVENTHDLR* eventhdlr,
                                SCIP_EVENTDATA* eventdata,
                                int* filterpos)
    SCIP_RETCODE SCIPdropEvent(SCIP* scip,
                               SCIP_EVENTTYPE eventtype,
                               SCIP_EVENTHDLR* eventhdlr,
                               SCIP_EVENTDATA* eventdata,
                               int filterpos)
    SCIP_RETCODE SCIPcatchVarEvent(SCIP* scip,
                                   SCIP_VAR* var,
                                   SCIP_EVENTTYPE eventtype,
                                   SCIP_EVENTHDLR* eventhdlr,
                                   SCIP_EVENTDATA* eventdata,
                                   int* filterpos)
    SCIP_RETCODE SCIPdropVarEvent(SCIP* scip,
                                  SCIP_VAR* var,
                                  SCIP_EVENTTYPE eventtype,
                                  SCIP_EVENTHDLR* eventhdlr,
                                  SCIP_EVENTDATA* eventdata,
                                  int filterpos)
    SCIP_RETCODE SCIPcatchRowEvent(SCIP* scip,
                                   SCIP_ROW* row,
                                   SCIP_EVENTTYPE eventtype,
                                   SCIP_EVENTHDLR* eventhdlr,
                                   SCIP_EVENTDATA* eventdata,
                                   int* filterpos)
    SCIP_RETCODE SCIPdropRowEvent(SCIP* scip,
                                  SCIP_ROW* row,
                                  SCIP_EVENTTYPE eventtype,
                                  SCIP_EVENTHDLR* eventhdlr,
                                  SCIP_EVENTDATA* eventdata,
                                  int filterpos)
    SCIP_EVENTHDLR* SCIPfindEventhdlr(SCIP* scip, const char* name)
    SCIP_EVENTTYPE SCIPeventGetType(SCIP_EVENT* event)
    SCIP_Real SCIPeventGetNewbound(SCIP_EVENT* event)
    SCIP_Real SCIPeventGetOldbound(SCIP_EVENT* event)
    SCIP_VAR* SCIPeventGetVar(SCIP_EVENT* event)
    SCIP_NODE* SCIPeventGetNode(SCIP_EVENT* event)
    SCIP_ROW* SCIPeventGetRow(SCIP_EVENT* event)
    SCIP_RETCODE SCIPinterruptSolve(SCIP* scip)
    SCIP_RETCODE SCIPrestartSolve(SCIP* scip)


    # Global Problem Methods
    SCIP_RETCODE SCIPcreateProbBasic(SCIP* scip, char* name)
    SCIP_RETCODE SCIPfreeProb(SCIP* scip)
    SCIP_RETCODE SCIPaddVar(SCIP* scip, SCIP_VAR* var)
    SCIP_RETCODE SCIPdelVar(SCIP* scip, SCIP_VAR* var, SCIP_Bool* deleted)
    SCIP_RETCODE SCIPaddCons(SCIP* scip, SCIP_CONS* cons)
    SCIP_RETCODE SCIPdelCons(SCIP* scip, SCIP_CONS* cons)
    SCIP_RETCODE SCIPsetObjsense(SCIP* scip, SCIP_OBJSENSE objsense)
    SCIP_OBJSENSE SCIPgetObjsense(SCIP* scip)
    SCIP_RETCODE SCIPsetObjlimit(SCIP* scip, SCIP_Real objlimit)
    SCIP_Real SCIPgetObjlimit(SCIP* scip)
    SCIP_Real SCIPgetObjNorm(SCIP* scip)
    SCIP_RETCODE SCIPaddObjoffset(SCIP* scip, SCIP_Real addval)
    SCIP_RETCODE SCIPaddOrigObjoffset(SCIP* scip, SCIP_Real addval)
    SCIP_Real SCIPgetOrigObjoffset(SCIP* scip)
    SCIP_Real SCIPgetTransObjoffset(SCIP* scip)
    SCIP_RETCODE SCIPsetPresolving(SCIP* scip, SCIP_PARAMSETTING paramsetting, SCIP_Bool quiet)
    SCIP_RETCODE SCIPsetSeparating(SCIP* scip, SCIP_PARAMSETTING paramsetting, SCIP_Bool quiet)
    SCIP_RETCODE SCIPsetHeuristics(SCIP* scip, SCIP_PARAMSETTING paramsetting, SCIP_Bool quiet)
    SCIP_RETCODE SCIPsetRelaxation(SCIP* scip, SCIP_PARAMSETTING paramsetting, SCIP_Bool quiet)
    SCIP_RETCODE SCIPwriteOrigProblem(SCIP* scip, char* filename, char* extension, SCIP_Bool genericnames)
    SCIP_RETCODE SCIPwriteTransProblem(SCIP* scip, char* filename, char* extension, SCIP_Bool genericnames)
    SCIP_RETCODE SCIPwriteLP(SCIP* scip, const char*)
    SCIP_STATUS SCIPgetStatus(SCIP* scip)
    SCIP_Real SCIPepsilon(SCIP* scip)
    SCIP_Real SCIPfeastol(SCIP* scip)

    # Solve Methods
    SCIP_RETCODE SCIPsolve(SCIP* scip)
    SCIP_RETCODE SCIPfreeTransform(SCIP* scip)
    SCIP_RETCODE SCIPpresolve(SCIP* scip)

    # Node Methods
    SCIP_NODE* SCIPgetCurrentNode(SCIP* scip)
    SCIP_NODE* SCIPnodeGetParent(SCIP_NODE* node)
    SCIP_Longint SCIPnodeGetNumber(SCIP_NODE* node)
    int SCIPnodeGetDepth(SCIP_NODE* node)
    SCIP_Real SCIPnodeGetLowerbound(SCIP_NODE* node)
    SCIP_RETCODE SCIPupdateNodeLowerbound(SCIP* scip, SCIP_NODE* node, SCIP_Real newbound)
    SCIP_Real SCIPnodeGetEstimate(SCIP_NODE* node)
    SCIP_NODETYPE SCIPnodeGetType(SCIP_NODE* node)
    SCIP_Bool SCIPnodeIsActive(SCIP_NODE* node)
    SCIP_Bool SCIPnodeIsPropagatedAgain(SCIP_NODE* node)
    SCIP_Real SCIPcalcNodeselPriority(SCIP*	scip, SCIP_VAR* var, SCIP_BRANCHDIR	branchdir, SCIP_Real targetvalue)
    SCIP_Real SCIPcalcChildEstimate(SCIP* scip, SCIP_VAR* var, SCIP_Real targetvalue)
    SCIP_RETCODE SCIPcreateChild(SCIP* scip, SCIP_NODE** node, SCIP_Real nodeselprio, SCIP_Real estimate)
    SCIP_Bool SCIPinRepropagation(SCIP* scip)
    SCIP_RETCODE SCIPaddConsNode(SCIP* scip, SCIP_NODE* node, SCIP_CONS* cons, SCIP_NODE* validnode)
    SCIP_RETCODE SCIPaddConsLocal(SCIP* scip, SCIP_CONS* cons, SCIP_NODE* validnode)
    void SCIPnodeGetParentBranchings(SCIP_NODE* node,
                                     SCIP_VAR** branchvars,
                                     SCIP_Real* branchbounds,
                                     SCIP_BOUNDTYPE* boundtypes,
                                     int* nbranchvars,
                                     int branchvarssize)
    void SCIPnodeGetAddedConss(SCIP_NODE* node, SCIP_CONS** addedconss,
                               int* naddedconss, int addedconsssize)
    void SCIPnodeGetNDomchg(SCIP_NODE* node, int* nbranchings, int* nconsprop,
                            int* nprop)
    SCIP_DOMCHG* SCIPnodeGetDomchg(SCIP_NODE* node)

    # Domain change methods
    int SCIPdomchgGetNBoundchgs(SCIP_DOMCHG* domchg)
    SCIP_BOUNDCHG* SCIPdomchgGetBoundchg(SCIP_DOMCHG* domchg, int pos)

    # Bound change methods
    SCIP_Real SCIPboundchgGetNewbound(SCIP_BOUNDCHG* boundchg)
    SCIP_VAR* SCIPboundchgGetVar(SCIP_BOUNDCHG* boundchg)
    SCIP_BOUNDCHGTYPE SCIPboundchgGetBoundchgtype(SCIP_BOUNDCHG* boundchg)
    SCIP_BOUNDTYPE SCIPboundchgGetBoundtype(SCIP_BOUNDCHG* boundchg)
    SCIP_Bool SCIPboundchgIsRedundant(SCIP_BOUNDCHG* boundchg)

    # Variable Methods
    SCIP_RETCODE SCIPcreateVarBasic(SCIP* scip,
                                    SCIP_VAR** var,
                                    char* name,
                                    SCIP_Real lb,
                                    SCIP_Real ub,
                                    SCIP_Real obj,
                                    SCIP_VARTYPE vartype)
    SCIP_RETCODE SCIPchgVarObj(SCIP* scip, SCIP_VAR* var, SCIP_Real newobj)
    SCIP_RETCODE SCIPchgVarLb(SCIP* scip, SCIP_VAR* var, SCIP_Real newbound)
    SCIP_RETCODE SCIPchgVarUb(SCIP* scip, SCIP_VAR* var, SCIP_Real newbound)
    SCIP_RETCODE SCIPchgVarLbGlobal(SCIP* scip, SCIP_VAR* var, SCIP_Real newbound)
    SCIP_RETCODE SCIPchgVarUbGlobal(SCIP* scip, SCIP_VAR* var, SCIP_Real newbound)
    SCIP_RETCODE SCIPchgVarLbNode(SCIP* scip, SCIP_NODE* node, SCIP_VAR* var, SCIP_Real newbound)
    SCIP_RETCODE SCIPchgVarUbNode(SCIP* scip, SCIP_NODE* node, SCIP_VAR* var, SCIP_Real newbound)
    SCIP_RETCODE SCIPtightenVarLb(SCIP* scip, SCIP_VAR* var, SCIP_Real newbound,
                                  SCIP_Bool force, SCIP_Bool* infeasible, SCIP_Bool* tightened)
    SCIP_RETCODE SCIPtightenVarUb(SCIP* scip, SCIP_VAR* var, SCIP_Real newbound,
                                  SCIP_Bool force, SCIP_Bool* infeasible, SCIP_Bool* tightened)
    SCIP_RETCODE SCIPtightenVarLbGlobal(SCIP* scip, SCIP_VAR* var, SCIP_Real newbound,
                                        SCIP_Bool force, SCIP_Bool* infeasible, SCIP_Bool* tightened)
    SCIP_RETCODE SCIPtightenVarUbGlobal(SCIP* scip, SCIP_VAR* var, SCIP_Real newbound,
                                        SCIP_Bool force, SCIP_Bool* infeasible, SCIP_Bool* tightened)
    SCIP_RETCODE SCIPfixVar(SCIP* scip, SCIP_VAR* var, SCIP_Real fixedval, SCIP_Bool* infeasible, SCIP_Bool* fixed)
    SCIP_RETCODE SCIPdelVar(SCIP* scip, SCIP_VAR* var, SCIP_Bool* deleted)

    SCIP_RETCODE SCIPchgVarType(SCIP* scip, SCIP_VAR* var, SCIP_VARTYPE vartype, SCIP_Bool* infeasible)
    SCIP_RETCODE SCIPcaptureVar(SCIP* scip, SCIP_VAR* var)
    SCIP_RETCODE SCIPaddPricedVar(SCIP* scip, SCIP_VAR* var, SCIP_Real score)
    SCIP_RETCODE SCIPreleaseVar(SCIP* scip, SCIP_VAR** var)
    SCIP_RETCODE SCIPtransformVar(SCIP* scip, SCIP_VAR* var, SCIP_VAR** transvar)
    SCIP_RETCODE SCIPaddVarLocks(SCIP* scip, SCIP_VAR* var, int nlocksdown, int nlocksup)
    SCIP_VAR** SCIPgetVars(SCIP* scip)
    SCIP_VAR** SCIPgetOrigVars(SCIP* scip)
    const char* SCIPvarGetName(SCIP_VAR* var)
    int SCIPvarGetIndex(SCIP_VAR* var)
    int SCIPgetNVars(SCIP* scip)
    int SCIPgetNOrigVars(SCIP* scip)
    SCIP_VARTYPE SCIPvarGetType(SCIP_VAR* var)
    SCIP_Bool SCIPvarIsOriginal(SCIP_VAR* var)
    SCIP_Bool SCIPvarIsTransformed(SCIP_VAR* var)
    SCIP_COL* SCIPvarGetCol(SCIP_VAR* var)
    SCIP_Bool SCIPvarIsInLP(SCIP_VAR* var)
    SCIP_Real SCIPvarGetLbOriginal(SCIP_VAR* var)
    SCIP_Real SCIPvarGetUbOriginal(SCIP_VAR* var)
    SCIP_Real SCIPvarGetLbGlobal(SCIP_VAR* var)
    SCIP_Real SCIPvarGetUbGlobal(SCIP_VAR* var)
    SCIP_Real SCIPvarGetLbLocal(SCIP_VAR* var)
    SCIP_Real SCIPvarGetUbLocal(SCIP_VAR* var)
    SCIP_Real SCIPvarGetObj(SCIP_VAR* var)
    SCIP_Real SCIPvarGetLPSol(SCIP_VAR* var)
    void SCIPvarSetData(SCIP_VAR* var, SCIP_VARDATA* vardata)
    SCIP_VARDATA* SCIPvarGetData(SCIP_VAR* var)
    SCIP_Real SCIPvarGetAvgSol(SCIP_VAR* var)
    SCIP_Real SCIPgetVarPseudocost(SCIP* scip, SCIP_VAR *var, SCIP_BRANCHDIR dir)
    SCIP_Real SCIPvarGetCutoffSum(SCIP_VAR* var, SCIP_BRANCHDIR dir)
    SCIP_Longint SCIPvarGetNBranchings(SCIP_VAR* var, SCIP_BRANCHDIR dir)

    # LP Methods
    SCIP_RETCODE SCIPgetLPColsData(SCIP* scip, SCIP_COL*** cols, int* ncols)
    SCIP_RETCODE SCIPgetLPRowsData(SCIP* scip, SCIP_ROW*** rows, int* nrows)
    SCIP_RETCODE SCIPgetLPBasisInd(SCIP* scip, int* basisind)
    SCIP_RETCODE SCIPgetLPBInvRow(SCIP* scip, int r, SCIP_Real* coefs, int* inds, int* ninds)
    SCIP_RETCODE SCIPgetLPBInvARow(SCIP* scip, int r, SCIP_Real* binvrow, SCIP_Real* coefs, int* inds, int* ninds)
    SCIP_RETCODE SCIPconstructLP(SCIP* scip, SCIP_Bool* cutoff)
    SCIP_Real SCIPgetLPObjval(SCIP* scip)
    SCIP_Bool SCIPisLPSolBasic(SCIP* scip)
    SCIP_LPSOLSTAT SCIPgetLPSolstat(SCIP* scip)
    int SCIPgetNLPRows(SCIP* scip)
    int SCIPgetNLPCols(SCIP* scip)
    SCIP_COL** SCIPgetLPCols(SCIP *scip)
    SCIP_ROW** SCIPgetLPRows(SCIP *scip)

    # Cutting Plane Methods
    SCIP_RETCODE SCIPaddPoolCut(SCIP* scip, SCIP_ROW* row)
    SCIP_Real SCIPgetCutEfficacy(SCIP* scip, SCIP_SOL* sol, SCIP_ROW* cut)
    SCIP_Bool SCIPisCutEfficacious(SCIP* scip, SCIP_SOL* sol, SCIP_ROW* cut)
    int SCIPgetNCuts(SCIP* scip)
    int SCIPgetNCutsApplied(SCIP* scip)
    SCIP_RETCODE SCIPseparateSol(SCIP* scip, SCIP_SOL* sol, SCIP_Bool pretendroot, SCIP_Bool allowlocal, SCIP_Bool onlydelayed, SCIP_Bool* delayed, SCIP_Bool* cutoff)

    # Constraint Methods
    SCIP_RETCODE SCIPcaptureCons(SCIP* scip, SCIP_CONS* cons)
    SCIP_RETCODE SCIPreleaseCons(SCIP* scip, SCIP_CONS** cons)
    SCIP_RETCODE SCIPtransformCons(SCIP* scip, SCIP_CONS* cons, SCIP_CONS** transcons)
    SCIP_RETCODE SCIPgetTransformedCons(SCIP* scip, SCIP_CONS* cons, SCIP_CONS** transcons)
    SCIP_CONS** SCIPgetConss(SCIP* scip)
    const char* SCIPconsGetName(SCIP_CONS* cons)
    int SCIPgetNConss(SCIP* scip)
    SCIP_Bool SCIPconsIsOriginal(SCIP_CONS* cons)
    SCIP_Bool SCIPconsIsTransformed(SCIP_CONS* cons)
    SCIP_Bool SCIPconsIsInitial(SCIP_CONS* cons)
    SCIP_Bool SCIPconsIsSeparated(SCIP_CONS* cons)
    SCIP_Bool SCIPconsIsEnforced(SCIP_CONS* cons)
    SCIP_Bool SCIPconsIsChecked(SCIP_CONS* cons)
    SCIP_Bool SCIPconsIsPropagated(SCIP_CONS* cons)
    SCIP_Bool SCIPconsIsLocal(SCIP_CONS* cons)
    SCIP_Bool SCIPconsIsModifiable(SCIP_CONS* cons)
    SCIP_Bool SCIPconsIsDynamic(SCIP_CONS* cons)
    SCIP_Bool SCIPconsIsRemovable(SCIP_CONS* cons)
    SCIP_Bool SCIPconsIsStickingAtNode(SCIP_CONS* cons)
    SCIP_CONSDATA* SCIPconsGetData(SCIP_CONS* cons)
    SCIP_CONSHDLR* SCIPconsGetHdlr(SCIP_CONS* cons)
    const char* SCIPconshdlrGetName(SCIP_CONSHDLR* conshdlr)
    SCIP_RETCODE SCIPdelConsLocal(SCIP* scip, SCIP_CONS* cons)
    SCIP_RETCODE SCIPdelCons(SCIP* scip, SCIP_CONS* cons)
    SCIP_RETCODE SCIPsetConsChecked(SCIP *scip, SCIP_CONS *cons, SCIP_Bool check)
    SCIP_RETCODE SCIPsetConsRemovable(SCIP *scip, SCIP_CONS *cons, SCIP_Bool removable)
    SCIP_RETCODE SCIPsetConsInitial(SCIP *scip, SCIP_CONS *cons, SCIP_Bool initial)
    SCIP_RETCODE SCIPsetConsEnforced(SCIP *scip, SCIP_CONS *cons, SCIP_Bool enforce)

    # Primal Solution Methods
    SCIP_SOL** SCIPgetSols(SCIP* scip)
    int SCIPgetNSols(SCIP* scip)
    SCIP_SOL* SCIPgetBestSol(SCIP* scip)
    SCIP_Real SCIPgetSolVal(SCIP* scip, SCIP_SOL* sol, SCIP_VAR* var)
    SCIP_RETCODE SCIPwriteVarName(SCIP* scip, FILE* outfile, SCIP_VAR* var, SCIP_Bool vartype)
    SCIP_Real SCIPgetSolOrigObj(SCIP* scip, SCIP_SOL* sol)
    SCIP_Real SCIPgetSolTransObj(SCIP* scip, SCIP_SOL* sol)
    SCIP_RETCODE SCIPcreateSol(SCIP* scip, SCIP_SOL** sol, SCIP_HEUR* heur)
    SCIP_RETCODE SCIPsetSolVal(SCIP* scip, SCIP_SOL* sol, SCIP_VAR* var, SCIP_Real val)
    SCIP_RETCODE SCIPtrySolFree(SCIP* scip, SCIP_SOL** sol, SCIP_Bool printreason, SCIP_Bool completely, SCIP_Bool checkbounds, SCIP_Bool checkintegrality, SCIP_Bool checklprows, SCIP_Bool* stored)
    SCIP_RETCODE SCIPtrySol(SCIP* scip, SCIP_SOL* sol, SCIP_Bool printreason, SCIP_Bool completely, SCIP_Bool checkbounds, SCIP_Bool checkintegrality, SCIP_Bool checklprows, SCIP_Bool* stored)
    SCIP_RETCODE SCIPfreeSol(SCIP* scip, SCIP_SOL** sol)
    SCIP_RETCODE SCIPprintBestSol(SCIP* scip, FILE* outfile, SCIP_Bool printzeros)
    SCIP_RETCODE SCIPprintSol(SCIP* scip, SCIP_SOL* sol, FILE* outfile, SCIP_Bool printzeros)
    SCIP_Real SCIPgetPrimalbound(SCIP* scip)
    SCIP_Real SCIPgetGap(SCIP* scip)
    int SCIPgetDepth(SCIP* scip)
    SCIP_RETCODE SCIPaddSolFree(SCIP* scip, SCIP_SOL** sol, SCIP_Bool* stored)
    SCIP_RETCODE SCIPaddSol(SCIP* scip, SCIP_SOL* sol, SCIP_Bool* stored)
    SCIP_RETCODE SCIPreadSol(SCIP* scip, const char* filename)
    SCIP_RETCODE SCIPreadSolFile(SCIP* scip, const char* filename, SCIP_SOL* sol, SCIP_Bool xml, SCIP_Bool*	partial, SCIP_Bool*	error)
    SCIP_RETCODE SCIPcheckSol(SCIP* scip, SCIP_SOL* sol, SCIP_Bool printreason, SCIP_Bool completely, SCIP_Bool checkbounds, SCIP_Bool checkintegrality, SCIP_Bool checklprows, SCIP_Bool* feasible)
    SCIP_RETCODE SCIPcheckSolOrig(SCIP* scip, SCIP_SOL* sol, SCIP_Bool* feasible, SCIP_Bool printreason, SCIP_Bool completely)

    SCIP_RETCODE SCIPsetRelaxSolVal(SCIP* scip, SCIP_RELAX* relax, SCIP_VAR* var, SCIP_Real val)

    # Row Methods
    SCIP_RETCODE SCIPcreateRow(SCIP* scip, SCIP_ROW** row, const char* name, int len, SCIP_COL** cols, SCIP_Real* vals,
                               SCIP_Real lhs, SCIP_Real rhs, SCIP_Bool local, SCIP_Bool modifiable, SCIP_Bool removable)
    SCIP_RETCODE SCIPaddRow(SCIP* scip, SCIP_ROW* row, SCIP_Bool forcecut, SCIP_Bool* infeasible)
    SCIP_RETCODE SCIPcreateEmptyRowSepa(SCIP* scip, SCIP_ROW** row, SCIP_SEPA* sepa, const char* name, SCIP_Real lhs, SCIP_Real rhs, SCIP_Bool local, SCIP_Bool modifiable, SCIP_Bool removable)
    SCIP_RETCODE SCIPcreateEmptyRowUnspec(SCIP* scip, SCIP_ROW** row, const char* name, SCIP_Real lhs, SCIP_Real rhs, SCIP_Bool local, SCIP_Bool modifiable, SCIP_Bool removable)
    SCIP_Real SCIPgetRowActivity(SCIP* scip, SCIP_ROW* row)
    SCIP_Real SCIPgetRowLPActivity(SCIP* scip, SCIP_ROW* row)
    SCIP_RETCODE SCIPreleaseRow(SCIP* scip, SCIP_ROW** row)
    SCIP_RETCODE SCIPcacheRowExtensions(SCIP* scip, SCIP_ROW* row)
    SCIP_RETCODE SCIPflushRowExtensions(SCIP* scip, SCIP_ROW* row)
    SCIP_RETCODE SCIPaddVarToRow(SCIP* scip, SCIP_ROW* row, SCIP_VAR* var, SCIP_Real val)
    SCIP_RETCODE SCIPprintRow(SCIP* scip, SCIP_ROW* row, FILE* file)

    # Column Methods
    SCIP_Real SCIPgetColRedcost(SCIP* scip, SCIP_COL* col)

    # Dual Solution Methods
    SCIP_Real SCIPgetDualbound(SCIP* scip)
    SCIP_Real SCIPgetDualboundRoot(SCIP* scip)
    SCIP_Real SCIPgetVarRedcost(SCIP* scip, SCIP_VAR* var)
    SCIP_RETCODE SCIPgetDualSolVal(SCIP* scip, SCIP_CONS* cons, SCIP_Real* dualsolval, SCIP_Bool* boundconstraint)

    # Reader plugin
    SCIP_RETCODE SCIPincludeReader(SCIP* scip,
                                   const char* name,
                                   const char* desc,
                                   const char* extension,
                                   SCIP_RETCODE (*readercopy) (SCIP* scip, SCIP_READER* reader),
                                   SCIP_RETCODE (*readerfree) (SCIP* scip, SCIP_READER* reader),
                                   SCIP_RETCODE (*readerread) (SCIP* scip, SCIP_READER* reader, const char* filename, SCIP_RESULT* result),
                                   SCIP_RETCODE (*readerwrite) (SCIP* scip, SCIP_READER* reader, FILE* file,
                                                                const char* name, SCIP_PROBDATA* probdata, SCIP_Bool transformed,
                                                                SCIP_OBJSENSE objsense, SCIP_Real objscale, SCIP_Real objoffset,
                                                                SCIP_VAR** vars, int nvars, int nbinvars, int nintvars, int nimplvars, int ncontvars,
                                                                SCIP_VAR** fixedvars, int nfixedvars, int startnvars,
                                                                SCIP_CONS** conss, int nconss, int maxnconss, int startnconss,
                                                                SCIP_Bool genericnames, SCIP_RESULT* result),
                                   SCIP_READERDATA* readerdata)
    SCIP_READER* SCIPfindReader(SCIP* scip, const char* name)
    SCIP_READERDATA* SCIPreaderGetData(SCIP_READER* reader)

    # Event handler plugin
    SCIP_RETCODE SCIPincludeEventhdlr(SCIP* scip,
                                      const char* name,
                                      const char* desc,
                                      SCIP_RETCODE (*eventcopy) (SCIP* scip, SCIP_EVENTHDLR* eventhdlr),
                                      SCIP_RETCODE (*eventfree) (SCIP* scip, SCIP_EVENTHDLR* eventhdlr),
                                      SCIP_RETCODE (*eventinit) (SCIP* scip, SCIP_EVENTHDLR* eventhdlr),
                                      SCIP_RETCODE (*eventexit) (SCIP* scip, SCIP_EVENTHDLR* eventhdlr),
                                      SCIP_RETCODE (*eventinitsol) (SCIP* scip, SCIP_EVENTHDLR* eventhdlr),
                                      SCIP_RETCODE (*eventexitsol) (SCIP* scip, SCIP_EVENTHDLR* eventhdlr),
                                      SCIP_RETCODE (*eventdelete) (SCIP* scip, SCIP_EVENTHDLR* eventhdlr, SCIP_EVENTDATA** eventdata),
                                      SCIP_RETCODE (*eventexec) (SCIP* scip, SCIP_EVENTHDLR* eventhdlr, SCIP_EVENT* event, SCIP_EVENTDATA* eventdata),
                                      SCIP_EVENTHDLRDATA* eventhdlrdata)
    SCIP_EVENTHDLR* SCIPfindEventhdlr(SCIP* scip, const char* name)
    SCIP_EVENTHDLRDATA* SCIPeventhdlrGetData(SCIP_EVENTHDLR* eventhdlr)

    # Variable pricer plugin
    SCIP_RETCODE SCIPincludePricer(SCIP* scip,
                                   const char*  name,
                                   const char*  desc,
                                   int priority,
                                   SCIP_Bool delay,
                                   SCIP_RETCODE (*pricercopy) (SCIP* scip, SCIP_PRICER* pricer, SCIP_Bool* valid),
                                   SCIP_RETCODE (*pricerfree) (SCIP* scip, SCIP_PRICER* pricer),
                                   SCIP_RETCODE (*pricerinit) (SCIP* scip, SCIP_PRICER* pricer),
                                   SCIP_RETCODE (*pricerexit) (SCIP* scip, SCIP_PRICER* pricer),
                                   SCIP_RETCODE (*pricerinitsol) (SCIP* scip, SCIP_PRICER* pricer),
                                   SCIP_RETCODE (*pricerexitsol) (SCIP* scip, SCIP_PRICER* pricer),
                                   SCIP_RETCODE (*pricerredcost) (SCIP* scip, SCIP_PRICER* pricer, SCIP_Real* lowerbound, SCIP_Bool* stopearly, SCIP_RESULT* result),
                                   SCIP_RETCODE (*pricerfarkas) (SCIP* scip, SCIP_PRICER* pricer, SCIP_RESULT* result),
                                   SCIP_PRICERDATA* pricerdata)
    SCIP_PRICER* SCIPfindPricer(SCIP* scip, const char* name)
    SCIP_RETCODE SCIPactivatePricer(SCIP* scip, SCIP_PRICER* pricer)
    SCIP_PRICERDATA* SCIPpricerGetData(SCIP_PRICER* pricer)

    # Constraint handler plugin
    SCIP_RETCODE SCIPincludeConshdlr(SCIP* scip,
                                     const char* name,
                                     const char* desc,
                                     int sepapriority,
                                     int enfopriority,
                                     int chckpriority,
                                     int sepafreq,
                                     int propfreq,
                                     int eagerfreq,
                                     int maxprerounds,
                                     SCIP_Bool delaysepa,
                                     SCIP_Bool delayprop,
                                     SCIP_Bool needscons,
                                     SCIP_PROPTIMING proptiming,
                                     SCIP_PRESOLTIMING presoltiming,
                                     SCIP_RETCODE (*conshdlrcopy) (SCIP* scip, SCIP_CONSHDLR* conshdlr, SCIP_Bool* valid),
                                     SCIP_RETCODE (*consfree) (SCIP* scip, SCIP_CONSHDLR* conshdlr),
                                     SCIP_RETCODE (*consinit) (SCIP* scip, SCIP_CONSHDLR* conshdlr, SCIP_CONS** conss, int nconss),
                                     SCIP_RETCODE (*consexit) (SCIP* scip, SCIP_CONSHDLR* conshdlr, SCIP_CONS** conss, int nconss),
                                     SCIP_RETCODE (*consinitpre) (SCIP* scip, SCIP_CONSHDLR* conshdlr, SCIP_CONS** conss, int nconss),
                                     SCIP_RETCODE (*consexitpre) (SCIP* scip, SCIP_CONSHDLR* conshdlr, SCIP_CONS** conss, int nconss),
                                     SCIP_RETCODE (*consinitsol) (SCIP* scip, SCIP_CONSHDLR* conshdlr, SCIP_CONS** conss, int nconss),
                                     SCIP_RETCODE (*consexitsol) (SCIP* scip, SCIP_CONSHDLR* conshdlr, SCIP_CONS** conss, int nconss, SCIP_Bool restart),
                                     SCIP_RETCODE (*consdelete) (SCIP* scip, SCIP_CONSHDLR* conshdlr, SCIP_CONS* cons, SCIP_CONSDATA** consdata),
                                     SCIP_RETCODE (*constrans) (SCIP* scip, SCIP_CONSHDLR* conshdlr, SCIP_CONS* sourcecons, SCIP_CONS** targetcons),
                                     SCIP_RETCODE (*consinitlp) (SCIP* scip, SCIP_CONSHDLR* conshdlr, SCIP_CONS** conss, int nconss, SCIP_Bool* infeasible),
                                     SCIP_RETCODE (*conssepalp) (SCIP* scip, SCIP_CONSHDLR* conshdlr, SCIP_CONS** conss, int nconss, int nusefulconss, SCIP_RESULT* result),
                                     SCIP_RETCODE (*conssepasol) (SCIP* scip, SCIP_CONSHDLR* conshdlr, SCIP_CONS** conss, int nconss, int nusefulconss, SCIP_SOL* sol, SCIP_RESULT* result),
                                     SCIP_RETCODE (*consenfolp) (SCIP* scip, SCIP_CONSHDLR* conshdlr, SCIP_CONS** conss, int nconss, int nusefulconss, SCIP_Bool solinfeasible, SCIP_RESULT* result),
                                     SCIP_RETCODE (*consenforelax) (SCIP* scip, SCIP_SOL* sol, SCIP_CONSHDLR* conshdlr, SCIP_CONS** conss, int nconss, int nusefulconss, SCIP_Bool solinfeasible, SCIP_RESULT* result),
                                     SCIP_RETCODE (*consenfops) (SCIP* scip, SCIP_CONSHDLR* conshdlr, SCIP_CONS** conss, int nconss, int nusefulconss, SCIP_Bool solinfeasible, SCIP_Bool objinfeasible, SCIP_RESULT* result),
                                     SCIP_RETCODE (*conscheck) (SCIP* scip, SCIP_CONSHDLR* conshdlr, SCIP_CONS** conss, int nconss, SCIP_SOL* sol, SCIP_Bool checkintegrality, SCIP_Bool checklprows, SCIP_Bool printreason, SCIP_Bool completely, SCIP_RESULT* result),
                                     SCIP_RETCODE (*consprop) (SCIP* scip, SCIP_CONSHDLR* conshdlr, SCIP_CONS** conss, int nconss, int nusefulconss, int nmarkedconss, SCIP_PROPTIMING proptiming, SCIP_RESULT* result),
                                     SCIP_RETCODE (*conspresol) (SCIP* scip, SCIP_CONSHDLR* conshdlr, SCIP_CONS** conss, int nconss, int nrounds, SCIP_PRESOLTIMING presoltiming, int nnewfixedvars, int nnewaggrvars, int nnewchgvartypes, int nnewchgbds, int nnewholes, int nnewdelconss, int nnewaddconss, int nnewupgdconss, int nnewchgcoefs, int nnewchgsides, int* nfixedvars, int* naggrvars, int* nchgvartypes, int* nchgbds, int* naddholes, int* ndelconss, int* naddconss, int* nupgdconss, int* nchgcoefs, int* nchgsides, SCIP_RESULT* result),
                                     SCIP_RETCODE (*consresprop) (SCIP* scip, SCIP_CONSHDLR* conshdlr, SCIP_CONS* cons, SCIP_VAR* infervar, int inferinfo, SCIP_BOUNDTYPE boundtype, SCIP_BDCHGIDX* bdchgidx, SCIP_Real relaxedbd, SCIP_RESULT* result),
                                     SCIP_RETCODE (*conslock) (SCIP* scip, SCIP_CONSHDLR* conshdlr, SCIP_CONS* cons, SCIP_LOCKTYPE locktype, int nlockspos, int nlocksneg),
                                     SCIP_RETCODE (*consactive) (SCIP* scip, SCIP_CONSHDLR* conshdlr, SCIP_CONS* cons),
                                     SCIP_RETCODE (*consdeactive) (SCIP* scip, SCIP_CONSHDLR* conshdlr, SCIP_CONS* cons),
                                     SCIP_RETCODE (*consenable) (SCIP* scip, SCIP_CONSHDLR* conshdlr, SCIP_CONS* cons),
                                     SCIP_RETCODE (*consdisable) (SCIP* scip, SCIP_CONSHDLR* conshdlr, SCIP_CONS* cons),
                                     SCIP_RETCODE (*consdelvars) (SCIP* scip, SCIP_CONSHDLR* conshdlr, SCIP_CONS** conss, int nconss),
                                     SCIP_RETCODE (*consprint) (SCIP* scip, SCIP_CONSHDLR* conshdlr, SCIP_CONS* cons, FILE* file),
                                     SCIP_RETCODE (*conscopy) (SCIP* scip, SCIP_CONS** cons, const char* name, SCIP* sourcescip, SCIP_CONSHDLR* sourceconshdlr, SCIP_CONS* sourcecons, SCIP_HASHMAP* varmap, SCIP_HASHMAP* consmap, SCIP_Bool initial, SCIP_Bool separate, SCIP_Bool enforce, SCIP_Bool check, SCIP_Bool propagate, SCIP_Bool local, SCIP_Bool modifiable, SCIP_Bool dynamic, SCIP_Bool removable, SCIP_Bool stickingatnode, SCIP_Bool py_global, SCIP_Bool* valid),
                                     SCIP_RETCODE (*consparse) (SCIP* scip, SCIP_CONSHDLR* conshdlr, SCIP_CONS** cons, const char* name, const char* str, SCIP_Bool initial, SCIP_Bool separate, SCIP_Bool enforce, SCIP_Bool check, SCIP_Bool propagate, SCIP_Bool local, SCIP_Bool modifiable, SCIP_Bool dynamic, SCIP_Bool removable, SCIP_Bool stickingatnode, SCIP_Bool* success),
                                     SCIP_RETCODE (*consgetvars) (SCIP* scip, SCIP_CONSHDLR* conshdlr, SCIP_CONS* cons, SCIP_VAR** vars, int varssize, SCIP_Bool* success),
                                     SCIP_RETCODE (*consgetnvars) (SCIP* scip, SCIP_CONSHDLR* conshdlr, SCIP_CONS* cons, int* nvars, SCIP_Bool* success),
                                     SCIP_RETCODE (*consgetdivebdchgs) (SCIP* scip, SCIP_CONSHDLR* conshdlr, SCIP_DIVESET* diveset, SCIP_SOL* sol, SCIP_Bool* success, SCIP_Bool* infeasible),
                                     SCIP_CONSHDLRDATA* conshdlrdata)
    SCIP_CONSHDLRDATA* SCIPconshdlrGetData(SCIP_CONSHDLR* conshdlr)
    SCIP_CONSHDLR* SCIPfindConshdlr(SCIP* scip, const char* name)
    SCIP_RETCODE SCIPcreateCons(SCIP* scip, SCIP_CONS** cons, const char* name, SCIP_CONSHDLR* conshdlr, SCIP_CONSDATA* consdata,
                                SCIP_Bool initial, SCIP_Bool separate, SCIP_Bool enforce, SCIP_Bool check, SCIP_Bool propagate,
                                SCIP_Bool local, SCIP_Bool modifiable, SCIP_Bool dynamic, SCIP_Bool removable, SCIP_Bool stickingatnode)

    # Presolve plugin
    SCIP_RETCODE SCIPincludePresol(SCIP* scip,
                                   const char* name,
                                   const char* desc,
                                   int priority,
                                   int maxrounds,
                                   SCIP_PRESOLTIMING timing,
                                   SCIP_RETCODE (*presolcopy) (SCIP* scip, SCIP_PRESOL* presol),
                                   SCIP_RETCODE (*presolfree) (SCIP* scip, SCIP_PRESOL* presol),
                                   SCIP_RETCODE (*presolinit) (SCIP* scip, SCIP_PRESOL* presol),
                                   SCIP_RETCODE (*presolexit) (SCIP* scip, SCIP_PRESOL* presol),
                                   SCIP_RETCODE (*presolinitpre) (SCIP* scip, SCIP_PRESOL* presol),
                                   SCIP_RETCODE (*presolexitpre) (SCIP* scip, SCIP_PRESOL* presol),
                                   SCIP_RETCODE (*presolexec) (SCIP* scip, SCIP_PRESOL* presol, int nrounds, SCIP_PRESOLTIMING presoltiming, int nnewfixedvars, int nnewaggrvars, int nnewchgvartypes, int nnewchgbds, int nnewholes, int nnewdelconss, int nnewaddconss, int nnewupgdconss, int nnewchgcoefs, int nnewchgsides, int* nfixedvars, int* naggrvars, int* nchgvartypes, int* nchgbds, int* naddholes, int* ndelconss, int* naddconss, int* nupgdconss, int* nchgcoefs, int* nchgsides, SCIP_RESULT* result),
                                   SCIP_PRESOLDATA* presoldata)
    SCIP_PRESOLDATA* SCIPpresolGetData(SCIP_PRESOL* presol)

    # Separator plugin
    SCIP_RETCODE SCIPincludeSepa(SCIP* scip,
                                 const char* name,
                                 const char* desc,
                                 int priority,
                                 int freq,
                                 SCIP_Real maxbounddist,
                                 SCIP_Bool usessubscip,
                                 SCIP_Bool delay,
                                 SCIP_RETCODE (*sepacopy) (SCIP* scip, SCIP_SEPA* sepa),
                                 SCIP_RETCODE (*sepafree) (SCIP* scip, SCIP_SEPA* sepa),
                                 SCIP_RETCODE (*sepainit) (SCIP* scip, SCIP_SEPA* sepa),
                                 SCIP_RETCODE (*sepaexit) (SCIP* scip, SCIP_SEPA* sepa),
                                 SCIP_RETCODE (*sepainitsol) (SCIP* scip, SCIP_SEPA* sepa),
                                 SCIP_RETCODE (*sepaexitsol) (SCIP* scip, SCIP_SEPA* sepa),
                                 SCIP_RETCODE (*sepaexeclp) (SCIP* scip, SCIP_SEPA* sepa, SCIP_RESULT* result, unsigned int allowlocal),
                                 SCIP_RETCODE (*sepaexecsol) (SCIP* scip, SCIP_SEPA* sepa, SCIP_SOL* sol, SCIP_RESULT* result, unsigned int allowlocal),
                                 SCIP_SEPADATA* sepadata)
    SCIP_SEPADATA* SCIPsepaGetData(SCIP_SEPA* sepa)
    SCIP_SEPA* SCIPfindSepa(SCIP* scip, const char* name)

    # Propagator plugin
    SCIP_RETCODE SCIPincludeProp(SCIP* scip,
                                 const char*  name,
                                 const char*  desc,
                                 int priority,
                                 int freq,
                                 SCIP_Bool delay,
                                 SCIP_PROPTIMING timingmask,
                                 int presolpriority,
                                 int presolmaxrounds,
                                 SCIP_PRESOLTIMING presoltiming,
                                 SCIP_RETCODE (*propcopy) (SCIP* scip, SCIP_PROP* prop),
                                 SCIP_RETCODE (*propfree) (SCIP* scip, SCIP_PROP* prop),
                                 SCIP_RETCODE (*propinit) (SCIP* scip, SCIP_PROP* prop),
                                 SCIP_RETCODE (*propexit) (SCIP* scip, SCIP_PROP* prop),
                                 SCIP_RETCODE (*propinitpre) (SCIP* scip, SCIP_PROP* prop),
                                 SCIP_RETCODE (*propexitpre) (SCIP* scip, SCIP_PROP* prop),
                                 SCIP_RETCODE (*propinitsol) (SCIP* scip, SCIP_PROP* prop),
                                 SCIP_RETCODE (*propexitsol) (SCIP* scip, SCIP_PROP* prop, SCIP_Bool restart),
                                 SCIP_RETCODE (*proppresol)  (SCIP* scip, SCIP_PROP* prop, int nrounds, SCIP_PRESOLTIMING presoltiming,
                                                               int nnewfixedvars, int nnewaggrvars, int nnewchgvartypes, int nnewchgbds, int nnewholes,
                                                               int nnewdelconss, int nnewaddconss, int nnewupgdconss, int nnewchgcoefs, int nnewchgsides,
                                                               int* nfixedvars, int* naggrvars, int* nchgvartypes, int* nchgbds, int* naddholes,
                                                               int* ndelconss, int* naddconss, int* nupgdconss, int* nchgcoefs, int* nchgsides, SCIP_RESULT* result),
                                 SCIP_RETCODE (*propexec) (SCIP* scip, SCIP_PROP* prop, SCIP_PROPTIMING proptiming, SCIP_RESULT* result),
                                 SCIP_RETCODE (*propresprop) (SCIP* scip, SCIP_PROP* prop, SCIP_VAR* infervar, int inferinfo,
                                                               SCIP_BOUNDTYPE boundtype, SCIP_BDCHGIDX* bdchgidx, SCIP_Real relaxedbd, SCIP_RESULT* result),
                                 SCIP_PROPDATA*  propdata)

    SCIP_PROPDATA* SCIPpropGetData (SCIP_PROP* prop)

    # Heuristics plugin
    SCIP_RETCODE SCIPincludeHeur(SCIP* scip,
                                 const char* name,
                                 const char* desc,
                                 char dispchar,
                                 int priority,
                                 int freq,
                                 int freqofs,
                                 int maxdepth,
                                 unsigned int timingmask,
                                 SCIP_Bool usessubscip,
                                 SCIP_RETCODE (*heurcopy) (SCIP* scip, SCIP_HEUR* heur),
                                 SCIP_RETCODE (*heurfree) (SCIP* scip, SCIP_HEUR* heur),
                                 SCIP_RETCODE (*heurinit) (SCIP* scip, SCIP_HEUR* heur),
                                 SCIP_RETCODE (*heurexit) (SCIP* scip, SCIP_HEUR* heur),
                                 SCIP_RETCODE (*heurinitsol) (SCIP* scip, SCIP_HEUR* heur),
                                 SCIP_RETCODE (*heurexitsol) (SCIP* scip, SCIP_HEUR* heur),
                                 SCIP_RETCODE (*heurexec) (SCIP* scip, SCIP_HEUR* heur, SCIP_HEURTIMING heurtiming, SCIP_Bool nodeinfeasible, SCIP_RESULT* result),
                                 SCIP_HEURDATA* heurdata)
    SCIP_HEURDATA* SCIPheurGetData(SCIP_HEUR* heur)
    SCIP_HEUR* SCIPfindHeur(SCIP* scip, const char* name)

    #Relaxation plugin
    SCIP_RETCODE SCIPincludeRelax(SCIP* scip,
		                         const char* name,
                           		 const char* desc,
		                         int priority,
		                         int freq,
		                         SCIP_RETCODE (*relaxcopy) (SCIP* scip, SCIP_RELAX* relax),
                                 SCIP_RETCODE (*relaxfree) (SCIP* scip, SCIP_RELAX* relax),
                                 SCIP_RETCODE (*relaxinit) (SCIP* scip, SCIP_RELAX* relax),
                                 SCIP_RETCODE (*relaxexit) (SCIP* scip, SCIP_RELAX* relax),
                                 SCIP_RETCODE (*relaxinitsol) (SCIP* scip, SCIP_RELAX* relax),
                                 SCIP_RETCODE (*relaxexitsol) (SCIP* scip, SCIP_RELAX* relax),
                                 SCIP_RETCODE (*relaxexec) (SCIP* scip, SCIP_RELAX* relax, SCIP_Real* lowerbound, SCIP_RESULT* result),
                                 SCIP_RELAXDATA* relaxdata)
    SCIP_RELAXDATA* SCIPrelaxGetData(SCIP_RELAX* relax)
    SCIP_RELAX* SCIPfindRelax(SCIP* scip, const char* name)

    # Node selection plugin
    SCIP_RETCODE SCIPincludeNodesel(SCIP* scip,
                                    const char* name,
                                    const char* desc,
                                    int stdpriority,
                                    int memsavepriority,
                                    SCIP_RETCODE (*nodeselcopy) (SCIP* scip, SCIP_NODESEL* nodesel),
                                    SCIP_RETCODE (*nodeselfree) (SCIP* scip, SCIP_NODESEL* nodesel),
                                    SCIP_RETCODE (*nodeselinit) (SCIP* scip, SCIP_NODESEL* nodesel),
                                    SCIP_RETCODE (*nodeselexit) (SCIP* scip, SCIP_NODESEL* nodesel),
                                    SCIP_RETCODE (*nodeselinitsol) (SCIP* scip, SCIP_NODESEL* nodesel),
                                    SCIP_RETCODE (*nodeselexitsol) (SCIP* scip, SCIP_NODESEL* nodesel),
                                    SCIP_RETCODE (*nodeselselect) (SCIP* scip, SCIP_NODESEL* nodesel, SCIP_NODE** selnode),
                                    int (*nodeselcomp) (SCIP* scip, SCIP_NODESEL* nodesel,  SCIP_NODE* node1, SCIP_NODE* node2),
                                    SCIP_NODESELDATA* nodeseldata)
    SCIP_NODESELDATA* SCIPnodeselGetData(SCIP_NODESEL* nodesel)

    # Branching rule plugin
    SCIP_RETCODE SCIPincludeBranchrule(SCIP* scip,
                                       const char* name,
                                       const char* desc,
                                       int priority,
                                       int maxdepth,
                                       SCIP_Real maxbounddist,
                                       SCIP_RETCODE (*branchrulecopy) (SCIP* scip, SCIP_BRANCHRULE* branchrule),
                                       SCIP_RETCODE (*branchrulefree) (SCIP* scip, SCIP_BRANCHRULE* branchrule),
                                       SCIP_RETCODE (*branchruleinit) (SCIP* scip, SCIP_BRANCHRULE* branchrule),
                                       SCIP_RETCODE (*branchruleexit) (SCIP* scip, SCIP_BRANCHRULE* branchrule),
                                       SCIP_RETCODE (*branchruleinitsol) (SCIP* scip, SCIP_BRANCHRULE* branchrule),
                                       SCIP_RETCODE (*branchruleexitsol) (SCIP* scip, SCIP_BRANCHRULE* branchrule),
                                       SCIP_RETCODE (*branchruleexeclp) (SCIP* scip, SCIP_BRANCHRULE* branchrule, SCIP_Bool allowaddcons, SCIP_RESULT* result),
                                       SCIP_RETCODE (*branchruleexecext) (SCIP* scip, SCIP_BRANCHRULE* branchrule, SCIP_Bool allowaddcons, SCIP_RESULT* result),
                                       SCIP_RETCODE (*branchruleexecps) (SCIP* scip, SCIP_BRANCHRULE* branchrule, SCIP_Bool allowaddcons, SCIP_RESULT* result),
                                       SCIP_BRANCHRULEDATA* branchruledata)
    SCIP_BRANCHRULEDATA* SCIPbranchruleGetData(SCIP_BRANCHRULE* branchrule)
    const char* SCIPbranchruleGetName(SCIP_BRANCHRULE* branchrule)
    SCIP_BRANCHRULE* SCIPfindBranchrule(SCIP* scip, const char*  name)

    # Benders' decomposition plugin
    SCIP_RETCODE SCIPincludeBenders(SCIP* scip,
                                   const char*  name,
                                   const char*  desc,
                                   int priority,
                                   SCIP_Bool cutlp,
                                   SCIP_Bool cutpseudo,
                                   SCIP_Bool cutrelax,
                                   SCIP_Bool shareaux,
                                   SCIP_RETCODE (*benderscopy) (SCIP* scip, SCIP_BENDERS* benders, SCIP_Bool threadsafe),
                                   SCIP_RETCODE (*bendersfree) (SCIP* scip, SCIP_BENDERS* benders),
                                   SCIP_RETCODE (*bendersinit) (SCIP* scip, SCIP_BENDERS* benders),
                                   SCIP_RETCODE (*bendersexit) (SCIP* scip, SCIP_BENDERS* benders),
                                   SCIP_RETCODE (*bendersinitpre) (SCIP* scip, SCIP_BENDERS* benders),
                                   SCIP_RETCODE (*bendersexitpre) (SCIP* scip, SCIP_BENDERS* benders),
                                   SCIP_RETCODE (*bendersinitsol) (SCIP* scip, SCIP_BENDERS* benders),
                                   SCIP_RETCODE (*bendersexitsol) (SCIP* scip, SCIP_BENDERS* benders),
                                   SCIP_RETCODE (*bendersgetvar) (SCIP* scip, SCIP_BENDERS* benders, SCIP_VAR* var, SCIP_VAR** mappedvar, int probnumber),
                                   SCIP_RETCODE (*benderscreatesub) (SCIP* scip, SCIP_BENDERS* benders, int probnumber),
                                   SCIP_RETCODE (*benderspresubsolve) (SCIP* scip, SCIP_BENDERS* benders, SCIP_SOL* sol, SCIP_BENDERSENFOTYPE type, SCIP_Bool checkint, SCIP_Bool* infeasible, SCIP_Bool* auxviol, SCIP_Bool* skipsolve,  SCIP_RESULT* result),
                                   SCIP_RETCODE (*benderssolvesubconvex) (SCIP* scip, SCIP_BENDERS* benders, SCIP_SOL* sol, int probnumber, SCIP_Bool onlyconvex, SCIP_Real* objective, SCIP_RESULT* result),
                                   SCIP_RETCODE (*benderssolvesub) (SCIP* scip, SCIP_BENDERS* benders, SCIP_SOL* sol, int probnumber, SCIP_Real* objective, SCIP_RESULT* result),
                                   SCIP_RETCODE (*benderspostsolve) (SCIP* scip, SCIP_BENDERS* benders, SCIP_SOL* sol, SCIP_BENDERSENFOTYPE type, int* mergecands, int npriomergecands, int nmergecands, SCIP_Bool checkint, SCIP_Bool infeasible, SCIP_Bool* merged),
                                   SCIP_RETCODE (*bendersfreesub) (SCIP* scip, SCIP_BENDERS* benders, int probnumber),
                                   SCIP_BENDERSDATA* bendersdata)
    SCIP_BENDERS* SCIPfindBenders(SCIP* scip, const char* name)
    SCIP_RETCODE SCIPactivateBenders(SCIP* scip, SCIP_BENDERS* benders, int nsubproblems)
    SCIP_BENDERSDATA* SCIPbendersGetData(SCIP_BENDERS* benders)
    SCIP_RETCODE SCIPcreateBendersDefault(SCIP* scip, SCIP** subproblems, int nsubproblems)
    int SCIPbendersGetNSubproblems(SCIP_BENDERS* benders)
    SCIP_RETCODE SCIPsolveBendersSubproblems(SCIP* scip, SCIP_BENDERS* benders,
            SCIP_SOL* sol, SCIP_RESULT* result, SCIP_Bool* infeasible,
<<<<<<< HEAD
            SCIP_Bool* auxviol, SCIP_BENDERSENFOTYPE type, SCIP_Bool checkint)
    SCIP_RETCODE SCIPsetupBendersSubproblem(SCIP* scip, SCIP_BENDERS* benders, SCIP_SOL* sol, int probnumber,
            SCIP_BENDERSENFOTYPE type)
    SCIP_RETCODE SCIPsolveBendersSubproblem(SCIP* scip, SCIP_BENDERS* benders,
            SCIP_SOL* sol, int probnumber, SCIP_Bool* infeasible,
            SCIP_Bool solvecip, SCIP_Real* objective)
=======
            SCIP_Bool* auxviol, SCIP_Bool checkint)
    SCIP_RETCODE SCIPsetupBendersSubproblem(SCIP* scip, SCIP_BENDERS* benders, SCIP_SOL* sol, int probnumber)
    SCIP_RETCODE SCIPsolveBendersSubproblem(SCIP* scip, SCIP_BENDERS* benders,
            SCIP_SOL* sol, int probnumber, SCIP_Bool* infeasible, SCIP_Bool solvecip, SCIP_Real* objective)
>>>>>>> 1e15bb8f
    SCIP_RETCODE SCIPfreeBendersSubproblem(SCIP* scip, SCIP_BENDERS* benders, int probnumber)
    int SCIPgetNActiveBenders(SCIP* scip)
    SCIP_BENDERS** SCIPgetBenders(SCIP* scip)
    void SCIPbendersUpdateSubproblemLowerbound(SCIP_BENDERS* benders, int probnumber, SCIP_Real lowerbound)
    SCIP_RETCODE SCIPaddBendersSubproblem(SCIP* scip, SCIP_BENDERS* benders, SCIP* subproblem)
    SCIP* SCIPbendersSubproblem(SCIP_BENDERS* benders, int probnumber)
    SCIP_RETCODE SCIPgetBendersMasterVar(SCIP* scip, SCIP_BENDERS* benders, SCIP_VAR* var, SCIP_VAR** mappedvar)
    SCIP_RETCODE SCIPgetBendersSubproblemVar(SCIP* scip, SCIP_BENDERS* benders, SCIP_VAR* var, SCIP_VAR** mappedvar, int probnumber)
    SCIP_VAR* SCIPbendersGetAuxiliaryVar(SCIP_BENDERS* benders, int probnumber)
    SCIP_RETCODE SCIPcheckBendersSubproblemOptimality(SCIP* scip, SCIP_BENDERS* benders, SCIP_SOL* sol, int probnumber, SCIP_Bool* optimal)
    SCIP_RETCODE SCIPincludeBendersDefaultCuts(SCIP* scip, SCIP_BENDERS* benders)
    void SCIPbendersSetSubproblemIsConvex(SCIP_BENDERS* benders, int probnumber, SCIP_Bool isconvex)

    # Benders' decomposition cuts plugin
    SCIP_RETCODE SCIPincludeBenderscut(SCIP* scip,
                                      SCIP_BENDERS* benders,
                                      const char*  name,
                                      const char*  desc,
                                      int priority,
                                      SCIP_Bool islpcut,
                                      SCIP_RETCODE (*benderscutcopy) (SCIP* scip, SCIP_BENDERS* benders, SCIP_BENDERSCUT* benderscut),
                                      SCIP_RETCODE (*benderscutfree) (SCIP* scip, SCIP_BENDERSCUT* benderscut),
                                      SCIP_RETCODE (*benderscutinit) (SCIP* scip, SCIP_BENDERSCUT* benderscut),
                                      SCIP_RETCODE (*benderscutexit) (SCIP* scip, SCIP_BENDERSCUT* benderscut),
                                      SCIP_RETCODE (*benderscutinitsol) (SCIP* scip, SCIP_BENDERSCUT* benderscut),
                                      SCIP_RETCODE (*benderscutexitsol) (SCIP* scip, SCIP_BENDERSCUT* benderscut),
                                      SCIP_RETCODE (*benderscutexec) (SCIP* scip, SCIP_BENDERS* benders, SCIP_BENDERSCUT* benderscut, SCIP_SOL* sol, int probnumber, SCIP_BENDERSENFOTYPE type, SCIP_RESULT* result),
                                      SCIP_BENDERSCUTDATA* benderscutdata)
    SCIP_BENDERSCUT* SCIPfindBenderscut(SCIP_BENDERS* benders, const char* name)
    SCIP_BENDERSCUTDATA* SCIPbenderscutGetData(SCIP_BENDERSCUT* benderscut)
    SCIP_RETCODE SCIPstoreBendersCut(SCIP* scip, SCIP_BENDERS* benders, SCIP_VAR** vars, SCIP_Real* vals, SCIP_Real lhs, SCIP_Real rhs, int nvars)
    SCIP_RETCODE SCIPapplyBendersStoredCuts(SCIP* scip, SCIP_BENDERS* benders)

    SCIP_RETCODE SCIPbranchVar(SCIP* scip,
                                SCIP_VAR* var,
                                SCIP_NODE**  downchild,
                                SCIP_NODE**  eqchild,
                                SCIP_NODE**  upchild)

    SCIP_RETCODE SCIPbranchVarVal(SCIP* scip,
                                SCIP_VAR* var,
                                SCIP_Real val,
                                SCIP_NODE** downchild,
                                SCIP_NODE**  eqchild,
                                SCIP_NODE** upchild)
    int SCIPgetNLPBranchCands(SCIP* scip)
    SCIP_RETCODE SCIPgetLPBranchCands(SCIP* scip, SCIP_VAR*** lpcands, SCIP_Real** lpcandssol,
                                      SCIP_Real** lpcandsfrac, int* nlpcands, int* npriolpcands, int* nfracimplvars)
    SCIP_RETCODE SCIPgetPseudoBranchCands(SCIP* scip, SCIP_VAR*** pseudocands, int* npseudocands, int* npriopseudocands)


    # Numerical Methods
    SCIP_Real SCIPinfinity(SCIP* scip)
    SCIP_Real SCIPfrac(SCIP* scip, SCIP_Real val)
    SCIP_Real SCIPfeasFrac(SCIP* scip, SCIP_Real val)
    SCIP_Bool SCIPisZero(SCIP* scip, SCIP_Real val)
    SCIP_Bool SCIPisFeasIntegral(SCIP* scip, SCIP_Real val)
    SCIP_Bool SCIPisFeasZero(SCIP* scip, SCIP_Real val)
    SCIP_Bool SCIPisFeasNegative(SCIP* scip, SCIP_Real val)
    SCIP_Bool SCIPisInfinity(SCIP* scip, SCIP_Real val)
    SCIP_Bool SCIPisLE(SCIP* scip, SCIP_Real val1, SCIP_Real val2)
    SCIP_Bool SCIPisLT(SCIP* scip, SCIP_Real val1, SCIP_Real val2)
    SCIP_Bool SCIPisGE(SCIP* scip, SCIP_Real val1, SCIP_Real val2)
    SCIP_Bool SCIPisGT(SCIP* scip, SCIP_Real val1, SCIP_Real val2)
    SCIP_Bool SCIPisEQ(SCIP *scip, SCIP_Real val1, SCIP_Real val2)
    SCIP_Bool SCIPisFeasEQ(SCIP *scip, SCIP_Real val1, SCIP_Real val2)
    SCIP_Bool SCIPisHugeValue(SCIP *scip, SCIP_Real val)
    SCIP_Bool SCIPisPositive(SCIP *scip, SCIP_Real val)
    SCIP_Bool SCIPisNegative(SCIP *scip, SCIP_Real val)
    SCIP_Bool SCIPisIntegral(SCIP *scip, SCIP_Real val)

    # Statistic Methods
    SCIP_RETCODE SCIPprintStatistics(SCIP* scip, FILE* outfile)
    SCIP_Longint SCIPgetNNodes(SCIP* scip)
    SCIP_Longint SCIPgetNLPs(SCIP* scip)
    SCIP_Longint SCIPgetNLPIterations(SCIP* scip)

    # Parameter Functions
    SCIP_RETCODE SCIPsetBoolParam(SCIP* scip, char* name, SCIP_Bool value)
    SCIP_RETCODE SCIPsetIntParam(SCIP* scip, char* name, int value)
    SCIP_RETCODE SCIPsetLongintParam(SCIP* scip, char* name, SCIP_Longint value)
    SCIP_RETCODE SCIPsetRealParam(SCIP* scip, char* name, SCIP_Real value)
    SCIP_RETCODE SCIPsetCharParam(SCIP* scip, char* name, char value)
    SCIP_RETCODE SCIPsetStringParam(SCIP* scip, char* name, char* value)
    SCIP_RETCODE SCIPreadParams(SCIP* scip, char* file)
    SCIP_RETCODE SCIPwriteParams(SCIP* scip, char* file, SCIP_Bool comments, SCIP_Bool onlychanged)
    SCIP_RETCODE SCIPreadProb(SCIP* scip, char* file, char* extension)
    SCIP_RETCODE SCIPsetEmphasis(SCIP* scip, SCIP_PARAMEMPHASIS paramemphasis, SCIP_Bool quiet)
    SCIP_RETCODE SCIPresetParam(SCIP* scip, const char* name)
    SCIP_RETCODE SCIPresetParams(SCIP* scip)
    SCIP_PARAM* SCIPgetParam(SCIP* scip,  const char*  name)
    SCIP_PARAM** SCIPgetParams(SCIP* scip)
    int SCIPgetNParams(SCIP* scip)

    # LPI Functions
    SCIP_RETCODE SCIPgetLPI(SCIP* scip, SCIP_LPI** lpi)
    SCIP_RETCODE SCIPlpiCreate(SCIP_LPI** lpi, SCIP_MESSAGEHDLR* messagehdlr, const char* name, SCIP_OBJSEN objsen)
    SCIP_RETCODE SCIPlpiFree(SCIP_LPI** lpi)
    SCIP_RETCODE SCIPlpiWriteLP(SCIP_LPI* lpi, const char* fname)
    SCIP_RETCODE SCIPlpiReadLP(SCIP_LPI* lpi, const char* fname)
    SCIP_RETCODE SCIPlpiAddCols(SCIP_LPI* lpi, int ncols, const SCIP_Real* obj, const SCIP_Real* lb, const SCIP_Real* ub, char** colnames, int nnonz, const int* beg, const int* ind, const SCIP_Real* val)
    SCIP_RETCODE SCIPlpiDelCols(SCIP_LPI* lpi, int firstcol, int lastcol)
    SCIP_RETCODE SCIPlpiAddRows(SCIP_LPI* lpi, int nrows, const SCIP_Real* lhs, const SCIP_Real* rhs, char** rownames, int nnonz, const int* beg, const int* ind, const SCIP_Real* val)
    SCIP_RETCODE SCIPlpiDelRows(SCIP_LPI* lpi, int firstrow, int lastrow)
    SCIP_RETCODE SCIPlpiGetBounds(SCIP_LPI* lpi, int firstrow, int lastrow, SCIP_Real* lhss, SCIP_Real* rhss)
    SCIP_RETCODE SCIPlpiGetSides(SCIP_LPI* lpi, int firstcol, int lastcol, SCIP_Real* lbs, SCIP_Real* ubs)
    SCIP_RETCODE SCIPlpiChgObj(SCIP_LPI* lpi, int ncols, int* ind, SCIP_Real* obj)
    SCIP_RETCODE SCIPlpiChgCoef(SCIP_LPI* lpi, int row, int col, SCIP_Real newval)
    SCIP_RETCODE SCIPlpiChgBounds(SCIP_LPI* lpi, int nrows, const int* ind, const SCIP_Real* lhs, const SCIP_Real* rhs)
    SCIP_RETCODE SCIPlpiChgSides(SCIP_LPI* lpi, int ncols, const int* ind, const SCIP_Real* lbs, const SCIP_Real* ubs)
    SCIP_RETCODE SCIPlpiClear(SCIP_LPI* lpi)
    SCIP_RETCODE SCIPlpiGetNRows(SCIP_LPI* lpi, int* nrows)
    SCIP_RETCODE SCIPlpiGetNCols(SCIP_LPI* lpi, int* ncols)
    SCIP_RETCODE SCIPlpiSolveDual(SCIP_LPI* lpi)
    SCIP_RETCODE SCIPlpiSolvePrimal(SCIP_LPI* lpi)
    SCIP_RETCODE SCIPlpiGetObjval(SCIP_LPI* lpi, SCIP_Real* objval)
    SCIP_RETCODE SCIPlpiGetSol(SCIP_LPI* lpi, SCIP_Real* objval, SCIP_Real* primsol, SCIP_Real* dualsol, SCIP_Real* activity, SCIP_Real* redcost)
    SCIP_RETCODE SCIPlpiGetIterations(SCIP_LPI* lpi, int* iterations)
    SCIP_RETCODE SCIPlpiGetPrimalRay(SCIP_LPI* lpi, SCIP_Real* ray)
    SCIP_RETCODE SCIPlpiGetDualfarkas(SCIP_LPI* lpi, SCIP_Real* dualfarkas)
    SCIP_RETCODE SCIPlpiGetBasisInd(SCIP_LPI* lpi, int* bind)
    SCIP_RETCODE SCIPlpiGetRealSolQuality(SCIP_LPI* lpi, SCIP_LPSOLQUALITY qualityindicator, SCIP_Real* quality)
    SCIP_Bool    SCIPlpiHasPrimalRay(SCIP_LPI* lpi)
    SCIP_Bool    SCIPlpiHasDualRay(SCIP_LPI* lpi)
    SCIP_Real    SCIPlpiInfinity(SCIP_LPI* lpi)
    SCIP_Bool    SCIPlpiIsInfinity(SCIP_LPI* lpi, SCIP_Real val)
    SCIP_Bool    SCIPlpiIsPrimalFeasible(SCIP_LPI* lpi)
    SCIP_Bool    SCIPlpiIsDualFeasible(SCIP_LPI* lpi)

    #re-optimization routines
    SCIP_RETCODE SCIPfreeReoptSolve(SCIP* scip)
    SCIP_RETCODE SCIPchgReoptObjective(SCIP* scip, SCIP_OBJSENSE objsense, SCIP_VAR** vars, SCIP_Real* coefs, int nvars)
    SCIP_RETCODE SCIPenableReoptimization(SCIP* scip, SCIP_Bool enable)

    BMS_BLKMEM* SCIPblkmem(SCIP* scip)

cdef extern from "scip/tree.h":
    int SCIPnodeGetNAddedConss(SCIP_NODE* node)

cdef extern from "scip/scipdefplugins.h":
    SCIP_RETCODE SCIPincludeDefaultPlugins(SCIP* scip)

cdef extern from "scip/bendersdefcuts.h":
    SCIP_RETCODE SCIPincludeBendersDefaultCuts(SCIP* scip, SCIP_BENDERS* benders)

cdef extern from "scip/cons_linear.h":
    SCIP_RETCODE SCIPcreateConsLinear(SCIP* scip,
                                      SCIP_CONS** cons,
                                      char* name,
                                      int nvars,
                                      SCIP_VAR** vars,
                                      SCIP_Real* vals,
                                      SCIP_Real lhs,
                                      SCIP_Real rhs,
                                      SCIP_Bool initial,
                                      SCIP_Bool separate,
                                      SCIP_Bool enforce,
                                      SCIP_Bool check,
                                      SCIP_Bool propagate,
                                      SCIP_Bool local,
                                      SCIP_Bool modifiable,
                                      SCIP_Bool dynamic,
                                      SCIP_Bool removable,
                                      SCIP_Bool stickingatnode)
    SCIP_RETCODE SCIPaddCoefLinear(SCIP* scip,
                                   SCIP_CONS* cons,
                                   SCIP_VAR* var,
                                   SCIP_Real val)

    SCIP_Real SCIPgetDualsolLinear(SCIP* scip, SCIP_CONS* cons)
    SCIP_Real SCIPgetDualfarkasLinear(SCIP* scip, SCIP_CONS* cons)
    SCIP_RETCODE SCIPchgLhsLinear(SCIP* scip, SCIP_CONS* cons, SCIP_Real lhs)
    SCIP_RETCODE SCIPchgRhsLinear(SCIP* scip, SCIP_CONS* cons, SCIP_Real rhs)
    SCIP_Real SCIPgetLhsLinear(SCIP* scip, SCIP_CONS* cons)
    SCIP_Real SCIPgetRhsLinear(SCIP* scip, SCIP_CONS* cons)
    SCIP_Real SCIPgetActivityLinear(SCIP* scip, SCIP_CONS* cons, SCIP_SOL* sol)
    SCIP_VAR** SCIPgetVarsLinear(SCIP* scip, SCIP_CONS* cons)
    int SCIPgetNVarsLinear(SCIP* scip, SCIP_CONS* cons)
    SCIP_Real* SCIPgetValsLinear(SCIP* scip, SCIP_CONS* cons)

cdef extern from "scip/cons_quadratic.h":
    SCIP_RETCODE SCIPcreateConsQuadratic(SCIP* scip,
                                         SCIP_CONS** cons,
                                         const char* name,
                                         int nlinvars,
                                         SCIP_VAR** linvars,
                                         SCIP_Real* lincoefs,
                                         int nquadterms,
                                         SCIP_VAR** quadvars1,
                                         SCIP_VAR** quadvars2,
                                         SCIP_Real* quadcoeffs,
                                         SCIP_Real lhs,
                                         SCIP_Real rhs,
                                         SCIP_Bool initial,
                                         SCIP_Bool separate,
                                         SCIP_Bool enforce,
                                         SCIP_Bool check,
                                         SCIP_Bool propagate,
                                         SCIP_Bool local,
                                         SCIP_Bool modifiable,
                                         SCIP_Bool dynamic,
                                         SCIP_Bool removable)
    SCIP_RETCODE SCIPaddLinearVarQuadratic(SCIP* scip,
                                           SCIP_CONS* cons,
                                           SCIP_VAR* var,
                                           SCIP_Real coef)
    SCIP_RETCODE SCIPaddBilinTermQuadratic(SCIP* scip,
                                           SCIP_CONS* cons,
                                           SCIP_VAR* var1,
                                           SCIP_VAR* var2,
                                           SCIP_Real coef)
    SCIP_RETCODE SCIPchgLhsQuadratic(SCIP* scip, SCIP_CONS* cons, SCIP_Real lhs)
    SCIP_RETCODE SCIPchgRhsQuadratic(SCIP* scip, SCIP_CONS* cons, SCIP_Real rhs)
    SCIP_Real SCIPgetLhsQuadratic(SCIP* scip, SCIP_CONS* cons)
    SCIP_Real SCIPgetRhsQuadratic(SCIP* scip, SCIP_CONS* cons)
    SCIP_RETCODE SCIPgetActivityQuadratic(SCIP* scip, SCIP_CONS* cons, SCIP_SOL* sol, SCIP_Real* activity)
    SCIP_BILINTERM* SCIPgetBilinTermsQuadratic(SCIP* scip, SCIP_CONS* cons)
    int SCIPgetNBilinTermsQuadratic(SCIP* scip, SCIP_CONS* cons)
    SCIP_QUADVARTERM* SCIPgetQuadVarTermsQuadratic(SCIP* scip, SCIP_CONS* cons)
    int SCIPgetNQuadVarTermsQuadratic(SCIP* scip, SCIP_CONS* cons)
    SCIP_VAR** SCIPgetLinearVarsQuadratic(SCIP* scip, SCIP_CONS* cons)
    SCIP_Real* SCIPgetCoefsLinearVarsQuadratic(SCIP* scip, SCIP_CONS* cons)
    int SCIPgetNLinearVarsQuadratic(SCIP* scip, SCIP_CONS* cons)

cdef extern from "scip/cons_sos1.h":
    SCIP_RETCODE SCIPcreateConsSOS1(SCIP* scip,
                                    SCIP_CONS** cons,
                                    const char* name,
                                    int nvars,
                                    SCIP_VAR** vars,
                                    SCIP_Real* weights,
                                    SCIP_Bool initial,
                                    SCIP_Bool separate,
                                    SCIP_Bool enforce,
                                    SCIP_Bool check,
                                    SCIP_Bool propagate,
                                    SCIP_Bool local,
                                    SCIP_Bool dynamic,
                                    SCIP_Bool removable,
                                    SCIP_Bool stickingatnode)

    SCIP_RETCODE SCIPaddVarSOS1(SCIP* scip,
                                SCIP_CONS* cons,
                                SCIP_VAR* var,
                                SCIP_Real weight)

    SCIP_RETCODE SCIPappendVarSOS1(SCIP* scip,
                                   SCIP_CONS* cons,
                                   SCIP_VAR* var)


cdef extern from "scip/cons_sos2.h":
    SCIP_RETCODE SCIPcreateConsSOS2(SCIP* scip,
                                    SCIP_CONS** cons,
                                    const char* name,
                                    int nvars,
                                    SCIP_VAR** vars,
                                    SCIP_Real* weights,
                                    SCIP_Bool initial,
                                    SCIP_Bool separate,
                                    SCIP_Bool enforce,
                                    SCIP_Bool check,
                                    SCIP_Bool propagate,
                                    SCIP_Bool local,
                                    SCIP_Bool dynamic,
                                    SCIP_Bool removable,
                                    SCIP_Bool stickingatnode)

    SCIP_RETCODE SCIPaddVarSOS2(SCIP* scip,
                                SCIP_CONS* cons,
                                SCIP_VAR* var,
                                SCIP_Real weight)

    SCIP_RETCODE SCIPappendVarSOS2(SCIP* scip,
                                   SCIP_CONS* cons,
                                   SCIP_VAR* var)

cdef extern from "scip/cons_and.h":
    SCIP_RETCODE SCIPcreateConsAnd(SCIP* scip,
                                         SCIP_CONS** cons,
                                         const char* name,
                                         SCIP_VAR* resvar,
                                         int nvars,
                                         SCIP_VAR** vars,
                                         SCIP_Bool initial,
                                         SCIP_Bool separate,
                                         SCIP_Bool enforce,
                                         SCIP_Bool check,
                                         SCIP_Bool propagate,
                                         SCIP_Bool local,
                                         SCIP_Bool modifiable,
                                         SCIP_Bool dynamic,
                                         SCIP_Bool removable,
                                         SCIP_Bool stickingatnode)

cdef extern from "scip/cons_or.h":
    SCIP_RETCODE SCIPcreateConsOr(SCIP* scip,
                                         SCIP_CONS** cons,
                                         const char* name,
                                         SCIP_VAR* resvar,
                                         int nvars,
                                         SCIP_VAR** vars,
                                         SCIP_Bool initial,
                                         SCIP_Bool separate,
                                         SCIP_Bool enforce,
                                         SCIP_Bool check,
                                         SCIP_Bool propagate,
                                         SCIP_Bool local,
                                         SCIP_Bool modifiable,
                                         SCIP_Bool dynamic,
                                         SCIP_Bool removable,
                                         SCIP_Bool stickingatnode)

cdef extern from "scip/cons_xor.h":
    SCIP_RETCODE SCIPcreateConsXor(SCIP* scip,
                                         SCIP_CONS** cons,
                                         const char* name,
                                         SCIP_Bool rhs,
                                         int nvars,
                                         SCIP_VAR** vars,
                                         SCIP_Bool initial,
                                         SCIP_Bool separate,
                                         SCIP_Bool enforce,
                                         SCIP_Bool check,
                                         SCIP_Bool propagate,
                                         SCIP_Bool local,
                                         SCIP_Bool modifiable,
                                         SCIP_Bool dynamic,
                                         SCIP_Bool removable,
                                         SCIP_Bool stickingatnode)

cdef extern from "blockmemshell/memory.h":
    void BMScheckEmptyMemory()
    long long BMSgetMemoryUsed()

cdef extern from "nlpi/pub_expr.h":
    SCIP_RETCODE SCIPexprCreate(BMS_BLKMEM* blkmem,
                                SCIP_EXPR** expr,
                                SCIP_EXPROP op,
                                ...)
    SCIP_RETCODE SCIPexprCreateMonomial(BMS_BLKMEM* blkmem,
                                        SCIP_EXPRDATA_MONOMIAL** monomial,
                                        SCIP_Real coef,
                                        int nfactors,
                                        int* childidxs,
                                        SCIP_Real* exponents)
    SCIP_RETCODE SCIPexprCreatePolynomial(BMS_BLKMEM* blkmem,
                                          SCIP_EXPR** expr,
                                          int nchildren,
                                          SCIP_EXPR** children,
                                          int nmonomials,
                                          SCIP_EXPRDATA_MONOMIAL** monomials,
                                          SCIP_Real constant,
                                          SCIP_Bool copymonomials)
    SCIP_RETCODE SCIPexprtreeCreate(BMS_BLKMEM* blkmem,
                                    SCIP_EXPRTREE** tree,
                                    SCIP_EXPR* root,
                                    int nvars,
                                    int nparams,
                                    SCIP_Real* params)
    SCIP_RETCODE SCIPexprtreeFree(SCIP_EXPRTREE** tree)

cdef extern from "scip/pub_nlp.h":
    SCIP_RETCODE SCIPexprtreeSetVars(SCIP_EXPRTREE* tree,
                                     int nvars,
                                     SCIP_VAR** vars)


    SCIP_Real SCIPnlrowGetConstant(SCIP_NLROW* nlrow)
    int SCIPnlrowGetNLinearVars(SCIP_NLROW* nlrow)
    SCIP_VAR** SCIPnlrowGetLinearVars(SCIP_NLROW* nlrow)
    SCIP_Real* SCIPnlrowGetLinearCoefs(SCIP_NLROW* nlrow)
    void SCIPnlrowGetQuadData(SCIP_NLROW* nlrow,
                              int* nquadvars,
                              SCIP_VAR*** quadvars,
                              int* nquadelems,
                              SCIP_QUADELEM** quadelems)
    SCIP_EXPRTREE* SCIPnlrowGetExprtree(SCIP_NLROW* nlrow)
    SCIP_Real SCIPnlrowGetLhs(SCIP_NLROW* nlrow)
    SCIP_Real SCIPnlrowGetRhs(SCIP_NLROW* nlrow)
    const char* SCIPnlrowGetName(SCIP_NLROW* nlrow)
    SCIP_Real SCIPnlrowGetDualsol(SCIP_NLROW* nlrow)

cdef extern from "scip/scip_nlp.h":
    SCIP_Bool SCIPisNLPConstructed(SCIP* scip)
    SCIP_NLROW** SCIPgetNLPNlRows(SCIP* scip)
    int SCIPgetNNLPNlRows(SCIP* scip)
    SCIP_RETCODE SCIPgetNlRowSolActivity(SCIP* scip, SCIP_NLROW* nlrow, SCIP_SOL* sol, SCIP_Real* activity)
    SCIP_RETCODE SCIPgetNlRowSolFeasibility(SCIP* scip, SCIP_NLROW* nlrow, SCIP_SOL* sol, SCIP_Real* feasibility)
    SCIP_RETCODE SCIPgetNlRowActivityBounds(SCIP* scip, SCIP_NLROW* nlrow, SCIP_Real* minactivity, SCIP_Real* maxactivity)
    SCIP_RETCODE SCIPprintNlRow(SCIP* scip, SCIP_NLROW* nlrow, FILE* file)

cdef extern from "scip/cons_nonlinear.h":
    SCIP_RETCODE SCIPcreateConsNonlinear(SCIP* scip,
                                         SCIP_CONS** cons,
                                         const char* name,
                                         int nlinvars,
                                         SCIP_VAR** linvars,
                                         SCIP_Real* lincoefs,
                                         int nexprtrees,
                                         SCIP_EXPRTREE** exprtrees,
                                         SCIP_Real* nonlincoefs,
                                         SCIP_Real lhs,
                                         SCIP_Real rhs,
                                         SCIP_Bool initial,
                                         SCIP_Bool separate,
                                         SCIP_Bool enforce,
                                         SCIP_Bool check,
                                         SCIP_Bool propagate,
                                         SCIP_Bool local,
                                         SCIP_Bool modifiable,
                                         SCIP_Bool dynamic,
                                         SCIP_Bool removable,
                                         SCIP_Bool stickingatnode)

cdef extern from "scip/cons_cardinality.h":
    SCIP_RETCODE SCIPcreateConsCardinality(SCIP* scip,
                                            SCIP_CONS** cons,
                                            const char* name,
                                            int nvars,
                                            SCIP_VAR** vars,
                                            int cardval,
                                            SCIP_VAR** indvars,
                                            SCIP_Real* weights,
                                            SCIP_Bool initial,
                                            SCIP_Bool separate,
                                            SCIP_Bool enforce,
                                            SCIP_Bool check,
                                            SCIP_Bool propagate,
                                            SCIP_Bool local,
                                            SCIP_Bool dynamic,
                                            SCIP_Bool removable,
                                            SCIP_Bool stickingatnode)

    SCIP_RETCODE SCIPaddVarCardinality(SCIP* scip,
                                       SCIP_CONS* cons,
                                       SCIP_VAR* var,
                                       SCIP_VAR* indvar,
                                       SCIP_Real weight)

    SCIP_RETCODE SCIPappendVarCardinality(SCIP* scip,
                                          SCIP_CONS* cons,
                                          SCIP_VAR* var,
                                          SCIP_VAR* indvar)

cdef extern from "scip/cons_indicator.h":
    SCIP_RETCODE SCIPcreateConsIndicator(SCIP* scip,
                                         SCIP_CONS** cons,
                                         const char* name,
                                         SCIP_VAR* binvar,
                                         int nvars,
                                         SCIP_VAR** vars,
                                         SCIP_Real* vals,
                                         SCIP_Real rhs,
                                         SCIP_Bool initial,
                                         SCIP_Bool separate,
                                         SCIP_Bool enforce,
                                         SCIP_Bool check,
                                         SCIP_Bool propagate,
                                         SCIP_Bool local,
                                         SCIP_Bool dynamic,
                                         SCIP_Bool removable,
                                         SCIP_Bool stickingatnode)

    SCIP_RETCODE SCIPaddVarIndicator(SCIP* scip,
                                     SCIP_CONS* cons,
                                     SCIP_VAR* var,
                                     SCIP_Real val)

cdef extern from "scip/cons_countsols.h":
    SCIP_RETCODE SCIPcount(SCIP* scip)
    SCIP_RETCODE SCIPsetParamsCountsols(SCIP* scip)
    SCIP_Longint SCIPgetNCountedSols(SCIP* scip, SCIP_Bool* valid)

cdef extern from "scip/paramset.h":

    ctypedef struct SCIP_PARAM:
        pass

    const char* SCIPparamGetName(SCIP_PARAM* param)
    SCIP_PARAMTYPE SCIPparamGetType(SCIP_PARAM* param)
    SCIP_Bool SCIPparamGetBool(SCIP_PARAM* param)
    int SCIPparamGetInt(SCIP_PARAM* param)
    SCIP_Longint SCIPparamGetLongint(SCIP_PARAM* param)
    SCIP_Real SCIPparamGetReal(SCIP_PARAM* param)
    char SCIPparamGetChar(SCIP_PARAM* param)
    char* SCIPparamGetString(SCIP_PARAM* param)

cdef extern from "scip/pub_lp.h":
    # Row Methods
    const char* SCIProwGetName(SCIP_ROW* row)
    SCIP_Real SCIProwGetLhs(SCIP_ROW* row)
    SCIP_Real SCIProwGetRhs(SCIP_ROW* row)
    SCIP_Real SCIProwGetConstant(SCIP_ROW* row)
    int SCIProwGetLPPos(SCIP_ROW* row)
    SCIP_BASESTAT SCIProwGetBasisStatus(SCIP_ROW* row)
    SCIP_Bool SCIProwIsIntegral(SCIP_ROW* row)
    SCIP_Bool SCIProwIsLocal(SCIP_ROW* row)
    SCIP_Bool SCIProwIsModifiable(SCIP_ROW* row)
    SCIP_Bool SCIProwIsRemovable(SCIP_ROW* row)
    int SCIProwGetNNonz(SCIP_ROW* row)
    int SCIProwGetNLPNonz(SCIP_ROW* row)
    SCIP_COL** SCIProwGetCols(SCIP_ROW* row)
    SCIP_Real* SCIProwGetVals(SCIP_ROW* row)
    SCIP_Real SCIProwGetNorm(SCIP_ROW* row)
    SCIP_Real SCIProwGetDualsol(SCIP_ROW* row)
    int SCIProwGetAge(SCIP_ROW* row)
    SCIP_Bool SCIProwIsRemovable(SCIP_ROW* row)
    SCIP_ROWORIGINTYPE SCIProwGetOrigintype(SCIP_ROW* row)

    # Column Methods
    int SCIPcolGetLPPos(SCIP_COL* col)
    SCIP_BASESTAT SCIPcolGetBasisStatus(SCIP_COL* col)
    SCIP_Bool SCIPcolIsIntegral(SCIP_COL* col)
    SCIP_VAR* SCIPcolGetVar(SCIP_COL* col)
    SCIP_Real SCIPcolGetPrimsol(SCIP_COL* col)
    SCIP_Real SCIPcolGetLb(SCIP_COL* col)
    SCIP_Real SCIPcolGetUb(SCIP_COL* col)
    int SCIPcolGetNLPNonz(SCIP_COL* col)
    int SCIPcolGetNNonz(SCIP_COL* col)
    SCIP_ROW** SCIPcolGetRows(SCIP_COL* col)
    SCIP_Real* SCIPcolGetVals(SCIP_COL* col)
    int SCIPcolGetIndex(SCIP_COL* col)
    SCIP_Real SCIPcolGetObj(SCIP_COL *col)

cdef extern from "scip/scip_tree.h":
    SCIP_RETCODE SCIPgetOpenNodesData(SCIP* scip, SCIP_NODE*** leaves, SCIP_NODE*** children, SCIP_NODE*** siblings, int* nleaves, int* nchildren, int* nsiblings)

cdef class Expr:
    cdef public terms

cdef class Event:
    cdef SCIP_EVENT* event
    # can be used to store problem data
    cdef public object data
    @staticmethod
    cdef create(SCIP_EVENT* scip_event)

cdef class Column:
    cdef SCIP_COL* scip_col
    # can be used to store problem data
    cdef public object data

    @staticmethod
    cdef create(SCIP_COL* scipcol)

cdef class Row:
    cdef SCIP_ROW* scip_row
    # can be used to store problem data
    cdef public object data

    @staticmethod
    cdef create(SCIP_ROW* sciprow)

cdef class NLRow:
    cdef SCIP_NLROW* scip_nlrow
    # can be used to store problem data
    cdef public object data

    @staticmethod
    cdef create(SCIP_NLROW* scipnlrow)

cdef class Solution:
    cdef SCIP_SOL* sol
    cdef SCIP* scip
    # can be used to store problem data
    cdef public object data

    @staticmethod
    cdef create(SCIP* scip, SCIP_SOL* scip_sol)

cdef class DomainChanges:
    cdef SCIP_DOMCHG* scip_domchg

    @staticmethod
    cdef create(SCIP_DOMCHG* scip_domchg)

cdef class BoundChange:
    cdef SCIP_BOUNDCHG* scip_boundchg

    @staticmethod
    cdef create(SCIP_BOUNDCHG* scip_boundchg)

cdef class Node:
    cdef SCIP_NODE* scip_node
    # can be used to store problem data
    cdef public object data

    @staticmethod
    cdef create(SCIP_NODE* scipnode)

cdef class Variable(Expr):
    cdef SCIP_VAR* scip_var
    # can be used to store problem data
    cdef public object data

    @staticmethod
    cdef create(SCIP_VAR* scipvar)

cdef class Constraint:
    cdef SCIP_CONS* scip_cons
    # can be used to store problem data
    cdef public object data

    @staticmethod
    cdef create(SCIP_CONS* scipcons)

cdef class Model:
    cdef SCIP* _scip
    cdef SCIP_Bool* _valid
    # store best solution to get the solution values easier
    cdef Solution _bestSol
    # can be used to store problem data
    cdef public object data
    # make Model weak referentiable
    cdef object __weakref__
    # flag to indicate whether the SCIP should be freed. It will not be freed if an empty Model was created to wrap a
    # C-API SCIP instance.
    cdef SCIP_Bool _freescip
    # map to store python variables
    cdef _modelvars

    @staticmethod
    cdef create(SCIP* scip)<|MERGE_RESOLUTION|>--- conflicted
+++ resolved
@@ -1118,19 +1118,12 @@
     int SCIPbendersGetNSubproblems(SCIP_BENDERS* benders)
     SCIP_RETCODE SCIPsolveBendersSubproblems(SCIP* scip, SCIP_BENDERS* benders,
             SCIP_SOL* sol, SCIP_RESULT* result, SCIP_Bool* infeasible,
-<<<<<<< HEAD
-            SCIP_Bool* auxviol, SCIP_BENDERSENFOTYPE type, SCIP_Bool checkint)
+            SCIP_Bool* auxviol, SCIP_Bool checkint)
     SCIP_RETCODE SCIPsetupBendersSubproblem(SCIP* scip, SCIP_BENDERS* benders, SCIP_SOL* sol, int probnumber,
             SCIP_BENDERSENFOTYPE type)
     SCIP_RETCODE SCIPsolveBendersSubproblem(SCIP* scip, SCIP_BENDERS* benders,
             SCIP_SOL* sol, int probnumber, SCIP_Bool* infeasible,
             SCIP_Bool solvecip, SCIP_Real* objective)
-=======
-            SCIP_Bool* auxviol, SCIP_Bool checkint)
-    SCIP_RETCODE SCIPsetupBendersSubproblem(SCIP* scip, SCIP_BENDERS* benders, SCIP_SOL* sol, int probnumber)
-    SCIP_RETCODE SCIPsolveBendersSubproblem(SCIP* scip, SCIP_BENDERS* benders,
-            SCIP_SOL* sol, int probnumber, SCIP_Bool* infeasible, SCIP_Bool solvecip, SCIP_Real* objective)
->>>>>>> 1e15bb8f
     SCIP_RETCODE SCIPfreeBendersSubproblem(SCIP* scip, SCIP_BENDERS* benders, int probnumber)
     int SCIPgetNActiveBenders(SCIP* scip)
     SCIP_BENDERS** SCIPgetBenders(SCIP* scip)
